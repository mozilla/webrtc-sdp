language: rust
cache: cargo
sudo: required
dist: trusty
os:
  - linux
  - osx

env:
  - FEATURES=""
  - FEATURES="serialize"
rust:
  - nightly
  - beta
  - stable
  # minimum stable version
<<<<<<< HEAD
  - 1.34.0
=======
  - 1.35.0
>>>>>>> 3a46c37c

matrix:
  allow_failures:
    - rust: nightly

addons:
  apt:
    packages:
      - libcurl4-openssl-dev
      - zlib1g-dev
      - libiberty-dev
      - libelf-dev
      - libdw-dev
      - cmake
      - gcc
      - binutils-dev
      - libssl-dev

# Add tarpaulin
before_cache: |
  if [[ "$TRAVIS_OS_NAME" == "linux" && "$TRAVIS_RUST_VERSION" == "nightly" && "$FEATURES" == "serialize" ]]; then
    RUSTFLAGS="--cfg procmacro2_semver_exempt" cargo install cargo-tarpaulin -f
  fi

# Add clippy
before_script:
  - export PATH=$PATH:~/.cargo/bin
  - |
    if [[ "$TRAVIS_RUST_VERSION" == "stable" ]]; then
      rustup component add rustfmt-preview
      rustup component add clippy
    fi

script:
  - echo FEATURES="$FEATURES"
  - |
    if [[ "$TRAVIS_RUST_VERSION" == "stable" ]]; then
      cargo fmt --all -- --check
    fi
  - cargo clean
  - cargo build --verbose --all --features="$FEATURES"
  - |
    if [[ "$TRAVIS_RUST_VERSION" == "stable" ]]; then
      cargo clippy --all-targets --all-features -- -D warnings;
    fi
  - cargo test --all-targets --all-features --verbose --all

after_success: |
  if [[ "$TRAVIS_OS_NAME" == "linux" && "$TRAVIS_RUST_VERSION" == "nightly" && "$FEATURES" == "serialize" ]]; then
    cargo tarpaulin --out Xml &&
    bash <(curl -s https://codecov.io/bash)
  fi<|MERGE_RESOLUTION|>--- conflicted
+++ resolved
@@ -14,11 +14,7 @@
   - beta
   - stable
   # minimum stable version
-<<<<<<< HEAD
-  - 1.34.0
-=======
   - 1.35.0
->>>>>>> 3a46c37c
 
 matrix:
   allow_failures:
