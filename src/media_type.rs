--- conflicted
+++ resolved
@@ -100,9 +100,6 @@
     }
 }
 
-<<<<<<< HEAD
-#[derive(Clone)]
-=======
 // TODO is this useful outside of tests?
 #[cfg(test)]
 impl SdpFormatList {
@@ -114,7 +111,7 @@
     }
 }
 
->>>>>>> f9690623
+#[derive(Clone)]
 #[cfg_attr(feature = "serialize", derive(Serialize))]
 pub struct SdpMedia {
     media: SdpMediaLine,
