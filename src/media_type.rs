--- conflicted
+++ resolved
@@ -356,40 +356,15 @@
         }
     };
     for line in lines.iter().skip(1) {
-<<<<<<< HEAD
         match line.sdp_type {
-            SdpType::Information(ref v) => sdp_media.set_information(v.clone()),
-            SdpType::Connection(ref v) => sdp_media.set_connection(v.clone()),
-            SdpType::Bandwidth(ref v) => {
-                sdp_media.add_bandwidth(v.clone());
-            }
-            SdpType::Key(ref v) => sdp_media.set_key(v.clone()),
-            SdpType::Attribute(ref v) => {
-                sdp_media.add_attribute(v.clone());
-            }
-            SdpType::Media(ref v) => {
-=======
-        match *line {
             SdpLine::Connection(ref c) => sdp_media.set_connection(c)?,
             SdpLine::Bandwidth(ref b) => sdp_media.add_bandwidth(b),
             SdpLine::Attribute(ref a) => sdp_media.add_attribute(a)?,
             SdpLine::Media(ref v) => {
->>>>>>> ba151f41
                 media_sections.push(sdp_media);
                 sdp_media = SdpMedia::new(v.clone());
             }
 
-<<<<<<< HEAD
-            SdpType::Email(_) |
-            SdpType::Phone(_) |
-            SdpType::Origin(_) |
-            SdpType::Repeat(_) |
-            SdpType::Session(_) |
-            SdpType::Timing(_) |
-            SdpType::Uri(_) |
-            SdpType::Version(_) |
-            SdpType::Zone(_) => {
-=======
             SdpLine::Information(_) |
             SdpLine::Key(_) => {
                 return Err(SdpParserError::Unsupported {
@@ -407,7 +382,6 @@
             SdpLine::Uri(_) |
             SdpLine::Version(_) |
             SdpLine::Zone(_) => {
->>>>>>> ba151f41
                 return Err(SdpParserError::Sequence {
                                message: "invalid type in media section".to_string(),
                                line_number: Some(line.line_number),
