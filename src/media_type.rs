use std::fmt;
use {SdpType, SdpLine, SdpBandwidth, SdpConnection};
use attribute_type::SdpAttribute;
use error::{SdpParserError, SdpParserInternalError};

#[derive(Clone)]
pub struct SdpMediaLine {
    pub media: SdpMediaValue,
    pub port: u32,
    pub port_count: u32,
    pub proto: SdpProtocolValue,
    pub formats: SdpFormatList,
}

#[derive(Clone,Debug,PartialEq)]
pub enum SdpMediaValue {
    Audio,
    Video,
    Application,
}

impl fmt::Display for SdpMediaValue {
    fn fmt(&self, f: &mut fmt::Formatter) -> fmt::Result {
        let printable = match *self {
            SdpMediaValue::Audio => "Audio",
            SdpMediaValue::Video => "Video",
            SdpMediaValue::Application => "Application",
        };
        write!(f, "{}", printable)
    }
}

#[derive(Clone,Debug,PartialEq)]
pub enum SdpProtocolValue {
    RtpSavpf,
    UdpTlsRtpSavpf,
    TcpTlsRtpSavpf,
    DtlsSctp,
    UdpDtlsSctp,
    TcpDtlsSctp,
}

impl fmt::Display for SdpProtocolValue {
    fn fmt(&self, f: &mut fmt::Formatter) -> fmt::Result {
        let printable = match *self {
            SdpProtocolValue::RtpSavpf => "Rtp/Savpf",
            SdpProtocolValue::UdpTlsRtpSavpf => "Udp/Tls/Rtp/Savpf",
            SdpProtocolValue::TcpTlsRtpSavpf => "Tcp/Tls/Rtp/Savpf",
            SdpProtocolValue::DtlsSctp => "Dtls/Sctp",
            SdpProtocolValue::UdpDtlsSctp => "Udp/Dtls/Sctp",
            SdpProtocolValue::TcpDtlsSctp => "Tcp/Dtls/Sctp",
        };
        write!(f, "{}", printable)
    }
}

#[derive(Clone)]
pub enum SdpFormatList {
    Integers(Vec<u32>),
    Strings(Vec<String>),
}

impl fmt::Display for SdpFormatList {
    fn fmt(&self, f: &mut fmt::Formatter) -> fmt::Result {
        match *self {
            SdpFormatList::Integers(ref x) => write!(f, "{:?}", x),
            SdpFormatList::Strings(ref x) => write!(f, "{:?}", x),
        }
    }
}

pub struct SdpMedia {
    media: SdpMediaLine,
    connection: Option<SdpConnection>,
    bandwidth: Vec<SdpBandwidth>,
    attribute: Vec<SdpAttribute>,
    // unsupported values:
    // information: Option<String>,
    // key: Option<String>,
}

impl SdpMedia {
    pub fn new(media: SdpMediaLine) -> SdpMedia {
        SdpMedia {
            media,
            connection: None,
            bandwidth: Vec::new(),
            attribute: Vec::new(),
        }
    }

    pub fn get_type(&self) -> &SdpMediaValue {
        &self.media.media
    }

    pub fn get_port(&self) -> u32 {
        self.media.port
    }

    pub fn get_port_count(&self) -> u32 {
        self.media.port_count
    }

    pub fn get_proto(&self) -> &SdpProtocolValue {
        &self.media.proto
    }

    pub fn get_formats(&self) -> &SdpFormatList {
        &self.media.formats
    }

    pub fn has_connection(&self) -> bool {
        self.connection.is_some()
    }

    pub fn has_bandwidth(&self) -> bool {
        !self.bandwidth.is_empty()
    }

    pub fn get_bandwidth(&self) -> &Vec<SdpBandwidth> {
        &self.bandwidth
    }

    pub fn has_attributes(&self) -> bool {
        !self.attribute.is_empty()
    }

<<<<<<< HEAD
    pub fn add_attribute(&mut self, attr: &SdpAttribute) -> Result<(), SdpParserInternalError> {
=======
    pub fn get_attributes(&self) -> &[SdpAttribute] {
        &self.attribute
    }

    pub fn add_attribute(&mut self, attr: &SdpAttribute) -> Result<(), SdpParserError> {
>>>>>>> bda7764f
        if !attr.allowed_at_media_level() {
            return Err(SdpParserInternalError::Generic(format!("{} not allowed at media level",
                                                               attr)));
        }
        Ok(self.attribute.push(attr.clone()))
    }

    pub fn add_bandwidth(&mut self, bw: &SdpBandwidth) {
        self.bandwidth.push(bw.clone())
    }

    pub fn set_connection(&mut self, c: &SdpConnection) -> Result<(), SdpParserInternalError> {
        if self.connection.is_some() {
            return Err(SdpParserInternalError::Generic("connection type already exists at this media level"
                               .to_string(),
                       ));
        }
        Ok(self.connection = Some(c.clone()))
    }
}
fn parse_media_token(value: &str) -> Result<SdpMediaValue, SdpParserInternalError> {
    Ok(match value.to_lowercase().as_ref() {
           "audio" => SdpMediaValue::Audio,
           "video" => SdpMediaValue::Video,
           "application" => SdpMediaValue::Application,
           _ => {
               return Err(SdpParserInternalError::Unsupported(format!("unsupported media value: {}",
                                                                      value)))
           }
       })
}

#[test]
fn test_parse_media_token() {
    let audio = parse_media_token("audio");
    assert!(audio.is_ok());
    assert_eq!(audio.unwrap(), SdpMediaValue::Audio);
    let video = parse_media_token("VIDEO");
    assert!(video.is_ok());
    assert_eq!(video.unwrap(), SdpMediaValue::Video);
    let app = parse_media_token("aPplIcatIOn");
    assert!(app.is_ok());
    assert_eq!(app.unwrap(), SdpMediaValue::Application);

    assert!(parse_media_token("").is_err());
    assert!(parse_media_token("foobar").is_err());
}


fn parse_protocol_token(value: &str) -> Result<SdpProtocolValue, SdpParserInternalError> {
    Ok(match value.to_uppercase().as_ref() {
           "RTP/SAVPF" => SdpProtocolValue::RtpSavpf,
           "UDP/TLS/RTP/SAVPF" => SdpProtocolValue::UdpTlsRtpSavpf,
           "TCP/TLS/RTP/SAVPF" => SdpProtocolValue::TcpTlsRtpSavpf,
           "DTLS/SCTP" => SdpProtocolValue::DtlsSctp,
           "UDP/DTLS/SCTP" => SdpProtocolValue::UdpDtlsSctp,
           "TCP/DTLS/SCTP" => SdpProtocolValue::TcpDtlsSctp,
           _ => {
               return Err(SdpParserInternalError::Unsupported(format!("unsupported protocol value: {}",
                                                                      value)))
           }
       })
}

#[test]
fn test_parse_protocol_token() {
    let rtps = parse_protocol_token("rtp/savpf");
    assert!(rtps.is_ok());
    assert_eq!(rtps.unwrap(), SdpProtocolValue::RtpSavpf);
    let udps = parse_protocol_token("udp/tls/rtp/savpf");
    assert!(udps.is_ok());
    assert_eq!(udps.unwrap(), SdpProtocolValue::UdpTlsRtpSavpf);
    let tcps = parse_protocol_token("TCP/tls/rtp/savpf");
    assert!(tcps.is_ok());
    assert_eq!(tcps.unwrap(), SdpProtocolValue::TcpTlsRtpSavpf);
    let dtls = parse_protocol_token("dtLs/ScTP");
    assert!(dtls.is_ok());
    assert_eq!(dtls.unwrap(), SdpProtocolValue::DtlsSctp);
    let usctp = parse_protocol_token("udp/DTLS/sctp");
    assert!(usctp.is_ok());
    assert_eq!(usctp.unwrap(), SdpProtocolValue::UdpDtlsSctp);
    let tsctp = parse_protocol_token("tcp/dtls/SCTP");
    assert!(tsctp.is_ok());
    assert_eq!(tsctp.unwrap(), SdpProtocolValue::TcpDtlsSctp);

    assert!(parse_protocol_token("").is_err());
    assert!(parse_protocol_token("foobar").is_err());
}

pub fn parse_media(value: &str) -> Result<SdpType, SdpParserInternalError> {
    let mv: Vec<&str> = value.split_whitespace().collect();
    if mv.len() < 4 {
        return Err(SdpParserInternalError::Generic("media attribute must have at least four tokens"
                                                       .to_string()));
    }
    let media = parse_media_token(mv[0])?;
    let mut ptokens = mv[1].split('/');
    let port = match ptokens.next() {
        None => return Err(SdpParserInternalError::Generic("missing port token".to_string())),
        Some(p) => p.parse::<u32>()?,
    };
    if port > 65535 {
        return Err(SdpParserInternalError::Generic("media port token is too big".to_string()));
    }
    let port_count = match ptokens.next() {
        None => 0,
        Some(c) => c.parse::<u32>()?,
    };
    let proto = parse_protocol_token(mv[2])?;
    let fmt_slice: &[&str] = &mv[3..];
    let formats = match media {
        SdpMediaValue::Audio | SdpMediaValue::Video => {
            let mut fmt_vec: Vec<u32> = vec![];
            for num in fmt_slice {
                let fmt_num = num.parse::<u32>()?;
                match fmt_num {
                    0  |  // PCMU
                    8  |  // PCMA
                    9  |  // G722
                    13 |  // Comfort Noise
                    96 ... 127 => (),  // dynamic range
                    _ => return Err(SdpParserInternalError::Generic(
                          "format number in media line is out of range".to_string()))
                };
                fmt_vec.push(fmt_num);
            }
            SdpFormatList::Integers(fmt_vec)
        }
        SdpMediaValue::Application => {
            let mut fmt_vec: Vec<String> = vec![];
            // TODO enforce length == 1 and content 'webrtc-datachannel' only?
            for token in fmt_slice {
                fmt_vec.push(String::from(*token));
            }
            SdpFormatList::Strings(fmt_vec)
        }
    };
    let m = SdpMediaLine {
        media,
        port,
        port_count,
        proto,
        formats,
    };
    println!("media: {}, {}, {}, {}", m.media, m.port, m.proto, m.formats);
    Ok(SdpType::Media(m))
}

#[test]
fn test_media_works() {
    assert!(parse_media("audio 9 UDP/TLS/RTP/SAVPF 109").is_ok());
    assert!(parse_media("video 9 UDP/TLS/RTP/SAVPF 126").is_ok());
    assert!(parse_media("application 9 DTLS/SCTP 5000").is_ok());
    assert!(parse_media("application 9 UDP/DTLS/SCTP webrtc-datachannel").is_ok());

    assert!(parse_media("audio 9 UDP/TLS/RTP/SAVPF 109 9 0 8").is_ok());
    assert!(parse_media("audio 0 UDP/TLS/RTP/SAVPF 8").is_ok());
    assert!(parse_media("audio 9/2 UDP/TLS/RTP/SAVPF 8").is_ok());
}

#[test]
fn test_media_missing_token() {
    assert!(parse_media("video 9 UDP/TLS/RTP/SAVPF").is_err());
}

#[test]
fn test_media_invalid_port_number() {
    assert!(parse_media("video 75123 UDP/TLS/RTP/SAVPF 8").is_err());
}

#[test]
fn test_media_invalid_type() {
    assert!(parse_media("invalid 9 UDP/TLS/RTP/SAVPF 8").is_err());
}

#[test]
fn test_media_invalid_port() {
    assert!(parse_media("audio / UDP/TLS/RTP/SAVPF 8").is_err());
}

#[test]
fn test_media_invalid_transport() {
    assert!(parse_media("audio 9 invalid/invalid 8").is_err());
}

#[test]
fn test_media_invalid_payload() {
    assert!(parse_media("audio 9 UDP/TLS/RTP/SAVPF 300").is_err());
}

pub fn parse_media_vector(lines: &[SdpLine]) -> Result<Vec<SdpMedia>, SdpParserError> {
    let mut media_sections: Vec<SdpMedia> = Vec::new();
    let mut sdp_media = match lines[0].sdp_type {
        SdpType::Media(ref v) => SdpMedia::new(v.clone()),
        _ => {
            return Err(SdpParserError::Sequence {
                           message: "first line in media section needs to be a media line"
                               .to_string(),
                           line_number: lines[0].line_number,
                       })
        }
    };
    for line in lines.iter().skip(1) {
        match line.sdp_type {
            SdpType::Connection(ref c) => {
                sdp_media
                    .set_connection(c)
                    .map_err(|e: SdpParserInternalError| {
                                 SdpParserError::Sequence {
                                     message: format!("{}", e),
                                     line_number: line.line_number,
                                 }
                             })?
            }
            SdpType::Bandwidth(ref b) => sdp_media.add_bandwidth(b),
            SdpType::Attribute(ref a) => {
                sdp_media
                    .add_attribute(a)
                    .map_err(|e: SdpParserInternalError| {
                                 SdpParserError::Sequence {
                                     message: format!("{}", e),
                                     line_number: line.line_number,
                                 }
                             })?
            }
            SdpType::Media(ref v) => {
                media_sections.push(sdp_media);
                sdp_media = SdpMedia::new(v.clone());
            }

            SdpType::Email(_) |
            SdpType::Phone(_) |
            SdpType::Origin(_) |
            SdpType::Repeat(_) |
            SdpType::Session(_) |
            SdpType::Timing(_) |
            SdpType::Uri(_) |
            SdpType::Version(_) |
            SdpType::Zone(_) => {
                return Err(SdpParserError::Sequence {
                               message: "invalid type in media section".to_string(),
                               line_number: line.line_number,
                           })
            }

            // the line parsers throw unsupported errors for these already
            SdpType::Information(_) |
            SdpType::Key(_) => (),
        };
    }
    media_sections.push(sdp_media);
    Ok(media_sections)
}
// TODO add unit tests for parse_media_vector<|MERGE_RESOLUTION|>--- conflicted
+++ resolved
@@ -125,15 +125,11 @@
         !self.attribute.is_empty()
     }
 
-<<<<<<< HEAD
-    pub fn add_attribute(&mut self, attr: &SdpAttribute) -> Result<(), SdpParserInternalError> {
-=======
     pub fn get_attributes(&self) -> &[SdpAttribute] {
         &self.attribute
     }
 
-    pub fn add_attribute(&mut self, attr: &SdpAttribute) -> Result<(), SdpParserError> {
->>>>>>> bda7764f
+    pub fn add_attribute(&mut self, attr: &SdpAttribute) -> Result<(), SdpParserInternalError> {
         if !attr.allowed_at_media_level() {
             return Err(SdpParserInternalError::Generic(format!("{} not allowed at media level",
                                                                attr)));
