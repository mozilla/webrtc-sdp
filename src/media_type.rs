--- conflicted
+++ resolved
@@ -100,21 +100,8 @@
     }
 }
 
-<<<<<<< HEAD
-=======
-// TODO is this useful outside of tests?
-#[cfg(test)]
-impl SdpFormatList {
-    fn len(&self) -> usize {
-        match *self {
-            SdpFormatList::Integers(ref x) => x.len(),
-            SdpFormatList::Strings(ref x) => x.len(),
-        }
-    }
-}
 
 #[derive(Clone)]
->>>>>>> c6ecfc8e
 #[cfg_attr(feature = "serialize", derive(Serialize))]
 pub struct SdpMedia {
     media: SdpMediaLine,
@@ -294,8 +281,6 @@
     }
 }
 
-<<<<<<< HEAD
-=======
 impl AnonymizingClone for SdpMedia {
     fn masked_clone(&self, anon: &mut StatefulSdpAnonymizer) -> Self {
         let mut masked = SdpMedia {
@@ -311,197 +296,6 @@
     }
 }
 
-#[cfg(test)]
-pub fn create_dummy_media_section() -> SdpMedia {
-    let media_line = SdpMediaLine {
-        media: SdpMediaValue::Audio,
-        port: 9,
-        port_count: 0,
-        proto: SdpProtocolValue::RtpSavpf,
-        formats: SdpFormatList::Integers(Vec::new()),
-    };
-    SdpMedia::new(media_line)
-}
-
-#[cfg(test)]
-pub fn add_dummy_attributes(media: &mut SdpMedia) {
-    use attribute_type::{
-        SdpAttributeFmtp, SdpAttributeFmtpParameters, SdpAttributePayloadType, SdpAttributeRtcpFb,
-        SdpAttributeRtcpFbType,
-    };
-    assert!(media
-        .add_attribute(SdpAttribute::Rtcpfb(SdpAttributeRtcpFb {
-            payload_type: SdpAttributePayloadType::Wildcard,
-            feedback_type: SdpAttributeRtcpFbType::Ack,
-            parameter: "".to_string(),
-            extra: "".to_string(),
-        },))
-        .is_ok());
-    assert!(media
-        .add_attribute(SdpAttribute::Fmtp(SdpAttributeFmtp {
-            payload_type: 1,
-            parameters: SdpAttributeFmtpParameters {
-                packetization_mode: 0,
-                level_asymmetry_allowed: false,
-                profile_level_id: 0x0042_0010,
-                max_fs: 0,
-                max_cpb: 0,
-                max_dpb: 0,
-                max_br: 0,
-                max_mbps: 0,
-                usedtx: false,
-                stereo: false,
-                useinbandfec: false,
-                cbr: false,
-                max_fr: 0,
-                maxplaybackrate: 48000,
-                encodings: Vec::new(),
-                dtmf_tones: "".to_string(),
-                unknown_tokens: Vec::new()
-            }
-        },))
-        .is_ok());
-    assert!(media
-        .add_attribute(SdpAttribute::Sctpmap(SdpAttributeSctpmap {
-            port: 5000,
-            channels: 2,
-        }))
-        .is_ok());
-    assert!(media.add_attribute(SdpAttribute::BundleOnly).is_ok());
-    assert!(media.add_attribute(SdpAttribute::SctpPort(5000)).is_ok());
-
-    assert!(media.get_attribute(SdpAttributeType::Rtpmap).is_some());
-    assert!(media.get_attribute(SdpAttributeType::Rtcpfb).is_some());
-    assert!(media.get_attribute(SdpAttributeType::Fmtp).is_some());
-    assert!(media.get_attribute(SdpAttributeType::Sctpmap).is_some());
-    assert!(media.get_attribute(SdpAttributeType::SctpPort).is_some());
-    assert!(media.get_attribute(SdpAttributeType::BundleOnly).is_some());
-}
-
-#[test]
-fn test_get_set_port() {
-    let mut msection = create_dummy_media_section();
-    assert_eq!(msection.get_port(), 9);
-    msection.set_port(2048);
-    assert_eq!(msection.get_port(), 2048);
-}
-
-#[test]
-fn test_add_codec() {
-    let mut msection = create_dummy_media_section();
-    assert!(msection
-        .add_codec(SdpAttributeRtpmap::new(96, "foobar".to_string(), 1000))
-        .is_ok());
-    assert_eq!(msection.get_formats().len(), 1);
-    assert!(msection.get_attribute(SdpAttributeType::Rtpmap).is_some());
-
-    let mut msection = create_dummy_media_section();
-    msection.media.formats = SdpFormatList::Strings(Vec::new());
-    assert!(msection
-        .add_codec(SdpAttributeRtpmap::new(97, "boofar".to_string(), 1001))
-        .is_ok());
-    assert_eq!(msection.get_formats().len(), 1);
-    assert!(msection.get_attribute(SdpAttributeType::Rtpmap).is_some());
-}
-
-#[test]
-fn test_remove_codecs() {
-    let mut msection = create_dummy_media_section();
-    assert!(msection
-        .add_codec(SdpAttributeRtpmap::new(96, "foobar".to_string(), 1000))
-        .is_ok());
-    assert_eq!(msection.get_formats().len(), 1);
-    assert!(msection.get_attribute(SdpAttributeType::Rtpmap).is_some());
-    msection.remove_codecs();
-    assert_eq!(msection.get_formats().len(), 0);
-    assert!(msection.get_attribute(SdpAttributeType::Rtpmap).is_none());
-
-    let mut msection = create_dummy_media_section();
-    msection.media.formats = SdpFormatList::Strings(Vec::new());
-    assert!(msection
-        .add_codec(SdpAttributeRtpmap::new(97, "boofar".to_string(), 1001))
-        .is_ok());
-    assert_eq!(msection.get_formats().len(), 1);
-
-    add_dummy_attributes(&mut msection);
-
-    msection.remove_codecs();
-    assert_eq!(msection.get_formats().len(), 0);
-    assert!(msection.get_attribute(SdpAttributeType::Rtpmap).is_none());
-    assert!(msection.get_attribute(SdpAttributeType::Rtcpfb).is_none());
-    assert!(msection.get_attribute(SdpAttributeType::Fmtp).is_none());
-    assert!(msection.get_attribute(SdpAttributeType::Sctpmap).is_none());
-    assert!(msection.get_attribute(SdpAttributeType::SctpPort).is_none());
-}
-
-#[test]
-fn test_add_datachannel() {
-    let mut msection = create_dummy_media_section();
-    assert!(msection
-        .add_datachannel("foo".to_string(), 5000, 256, 0)
-        .is_ok());
-    assert_eq!(*msection.get_type(), SdpMediaValue::Application);
-    assert!(msection.get_attribute(SdpAttributeType::SctpPort).is_none());
-    assert!(msection
-        .get_attribute(SdpAttributeType::MaxMessageSize)
-        .is_none());
-    assert!(msection.get_attribute(SdpAttributeType::Sctpmap).is_some());
-    match *msection.get_attribute(SdpAttributeType::Sctpmap).unwrap() {
-        SdpAttribute::Sctpmap(ref s) => {
-            assert_eq!(s.port, 5000);
-            assert_eq!(s.channels, 256);
-        }
-        _ => unreachable!(),
-    }
-
-    let mut msection = create_dummy_media_section();
-    assert!(msection
-        .add_datachannel("foo".to_string(), 5000, 256, 1234)
-        .is_ok());
-    assert_eq!(*msection.get_type(), SdpMediaValue::Application);
-    assert!(msection.get_attribute(SdpAttributeType::SctpPort).is_none());
-    assert!(msection
-        .get_attribute(SdpAttributeType::MaxMessageSize)
-        .is_some());
-    match *msection
-        .get_attribute(SdpAttributeType::MaxMessageSize)
-        .unwrap()
-    {
-        SdpAttribute::MaxMessageSize(m) => {
-            assert_eq!(m, 1234);
-        }
-        _ => unreachable!(),
-    }
-
-    let mut msection = create_dummy_media_section();
-    msection.media.proto = SdpProtocolValue::UdpDtlsSctp;
-    assert!(msection
-        .add_datachannel("foo".to_string(), 5000, 256, 5678)
-        .is_ok());
-    assert_eq!(*msection.get_type(), SdpMediaValue::Application);
-    assert!(msection.get_attribute(SdpAttributeType::Sctpmap).is_none());
-    assert!(msection.get_attribute(SdpAttributeType::SctpPort).is_some());
-    match *msection.get_attribute(SdpAttributeType::SctpPort).unwrap() {
-        SdpAttribute::SctpPort(s) => {
-            assert_eq!(s, 5000);
-        }
-        _ => unreachable!(),
-    }
-    assert!(msection
-        .get_attribute(SdpAttributeType::MaxMessageSize)
-        .is_some());
-    match *msection
-        .get_attribute(SdpAttributeType::MaxMessageSize)
-        .unwrap()
-    {
-        SdpAttribute::MaxMessageSize(m) => {
-            assert_eq!(m, 5678);
-        }
-        _ => unreachable!(),
-    }
-}
-
->>>>>>> c6ecfc8e
 fn parse_media_token(value: &str) -> Result<SdpMediaValue, SdpParserInternalError> {
     Ok(match value.to_lowercase().as_ref() {
         "audio" => SdpMediaValue::Audio,
@@ -691,33 +485,7 @@
         proto: SdpProtocolValue::RtpSavpf,
         formats: SdpFormatList::Integers(Vec::new()),
     };
-<<<<<<< HEAD
     SdpMedia::new(media_line)
-=======
-    let media = SdpLine {
-        line_number: 0,
-        sdp_type: SdpType::Media(media_line),
-    };
-    sdp_lines.push(media);
-    use network::parse_unicast_address;
-    let address = parse_unicast_address("127.0.0.1").unwrap();
-    let c = SdpConnection {
-        address,
-        ttl: None,
-        amount: None,
-    };
-    let c1 = SdpLine {
-        line_number: 1,
-        sdp_type: SdpType::Connection(c.clone()),
-    };
-    sdp_lines.push(c1);
-    let c2 = SdpLine {
-        line_number: 2,
-        sdp_type: SdpType::Connection(c),
-    };
-    sdp_lines.push(c2);
-    assert!(parse_media_vector(&mut sdp_lines).is_err());
->>>>>>> c6ecfc8e
 }
 
 #[cfg(test)]
