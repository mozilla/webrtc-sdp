--- conflicted
+++ resolved
@@ -109,19 +109,6 @@
 }
 
 #[derive(Clone)]
-<<<<<<< HEAD
-struct SdpAttributeCandidate {
-    foundation: String,
-    component: u32,
-    transport: SdpAttributeCandidateTransport,
-    priority: u64,
-    address: IpAddr,
-    port: u32,
-    c_type: SdpAttributeCandidateType,
-    raddr: Option<IpAddr>,
-    rport: Option<u32>,
-    tcp_type: Option<SdpAttributeCandidateTcpType>,
-=======
 pub struct SdpAttributeCandidate {
     pub foundation: String,
     pub component: u32,
@@ -132,8 +119,7 @@
     pub c_type: SdpAttributeCandidateType,
     pub raddr: Option<IpAddr>,
     pub rport: Option<u32>,
-    pub tcp_type: Option<SdpAttributeCandidateTcpType>
->>>>>>> fbdbe252
+    pub tcp_type: Option<SdpAttributeCandidateTcpType>,
 }
 
 impl SdpAttributeCandidate {
@@ -173,15 +159,9 @@
 }
 
 #[derive(Clone)]
-<<<<<<< HEAD
-struct SdpAttributeSimulcastId {
-    id: String,
-    paused: bool,
-=======
 pub struct SdpAttributeSimulcastId {
     pub id: String,
-    pub paused: bool
->>>>>>> fbdbe252
+    pub paused: bool,
 }
 
 impl SdpAttributeSimulcastId {
@@ -201,13 +181,8 @@
 }
 
 #[derive(Clone)]
-<<<<<<< HEAD
-struct SdpAttributeSimulcastAlternatives {
-    ids: Vec<SdpAttributeSimulcastId>,
-=======
 pub struct SdpAttributeSimulcastAlternatives {
-    pub ids: Vec<SdpAttributeSimulcastId>
->>>>>>> fbdbe252
+    pub ids: Vec<SdpAttributeSimulcastId>,
 }
 
 impl SdpAttributeSimulcastAlternatives {
@@ -223,15 +198,9 @@
 }
 
 #[derive(Clone)]
-<<<<<<< HEAD
-struct SdpAttributeSimulcast {
-    send: Vec<SdpAttributeSimulcastAlternatives>,
-    receive: Vec<SdpAttributeSimulcastAlternatives>,
-=======
 pub struct SdpAttributeSimulcast {
     pub send: Vec<SdpAttributeSimulcastAlternatives>,
-    pub receive: Vec<SdpAttributeSimulcastAlternatives>
->>>>>>> fbdbe252
+    pub receive: Vec<SdpAttributeSimulcastAlternatives>,
 }
 
 impl SdpAttributeSimulcast {
@@ -251,19 +220,11 @@
 }
 
 #[derive(Clone)]
-<<<<<<< HEAD
-struct SdpAttributeRtcp {
-    port: u32,
-    nettype: Option<SdpNetType>,
-    addrtype: Option<SdpAddrType>,
-    unicast_addr: Option<IpAddr>,
-=======
 pub struct SdpAttributeRtcp {
     pub port: u32,
     pub nettype: Option<SdpNetType>,
     pub addrtype: Option<SdpAddrType>,
-    pub unicast_addr: Option<IpAddr>
->>>>>>> fbdbe252
+    pub unicast_addr: Option<IpAddr>,
 }
 
 impl SdpAttributeRtcp {
@@ -290,11 +251,7 @@
 pub struct SdpAttributeRtcpFb {
     pub payload_type: u32,
     // TODO parse this and use an enum instead?
-<<<<<<< HEAD
-    feedback_type: String,
-=======
-    pub feedback_type: String
->>>>>>> fbdbe252
+    pub feedback_type: String,
 }
 
 #[derive(Clone)]
@@ -305,53 +262,29 @@
 }
 
 #[derive(Clone)]
-<<<<<<< HEAD
-struct SdpAttributeExtmap {
-    id: u32,
-    direction: Option<SdpAttributeDirection>,
-    url: String,
-}
-
-#[derive(Clone)]
-struct SdpAttributeFmtp {
-    payload_type: u32,
-    tokens: Vec<String>,
-=======
 pub struct SdpAttributeExtmap {
     pub id: u32,
     pub direction: Option<SdpAttributeDirection>,
-    pub url: String
+    pub url: String,
 }
 
 #[derive(Clone)]
 pub struct SdpAttributeFmtp {
     pub payload_type: u32,
-    pub tokens: Vec<String>
->>>>>>> fbdbe252
+    pub tokens: Vec<String>,
 }
 
 #[derive(Clone)]
 pub struct SdpAttributeFingerprint {
     // TODO turn the supported hash algorithms into an enum?
-<<<<<<< HEAD
-    hash_algorithm: String,
-    fingerprint: String,
-}
-
-#[derive(Clone)]
-struct SdpAttributeSctpmap {
-    port: u32,
-    channels: u32,
-=======
     pub hash_algorithm: String,
-    pub fingerprint: String
+    pub fingerprint: String,
 }
 
 #[derive(Clone)]
 pub struct SdpAttributeSctpmap {
     pub port: u32,
-    pub channels: u32
->>>>>>> fbdbe252
+    pub channels: u32,
 }
 
 #[derive(Clone)]
@@ -366,34 +299,15 @@
 }
 
 #[derive(Clone)]
-<<<<<<< HEAD
-struct SdpAttributeGroup {
-    semantics: SdpAttributeGroupSemantic,
-    tags: Vec<String>,
-}
-
-#[derive(Clone)]
-struct SdpAttributeMsid {
-    id: String,
-    appdata: Option<String>,
-}
-
-#[derive(Clone)]
-struct SdpAttributeRtpmap {
-    payload_type: u32,
-    codec_name: String,
-    frequency: Option<u32>,
-    channels: Option<u32>,
-=======
 pub struct SdpAttributeGroup {
     pub semantics: SdpAttributeGroupSemantic,
-    pub tags: Vec<String>
+    pub tags: Vec<String>,
 }
 
 #[derive(Clone)]
 pub struct SdpAttributeMsid {
     pub id: String,
-    pub appdata: Option<String>
+    pub appdata: Option<String>,
 }
 
 #[derive(Clone)]
@@ -401,8 +315,7 @@
     pub payload_type: u32,
     pub codec_name: String,
     pub frequency: Option<u32>,
-    pub channels: Option<u32>
->>>>>>> fbdbe252
+    pub channels: Option<u32>,
 }
 
 impl SdpAttributeRtpmap {
@@ -433,17 +346,10 @@
 }
 
 #[derive(Clone)]
-<<<<<<< HEAD
-struct SdpAttributeSsrc {
-    id: u32,
-    attribute: Option<String>,
-    value: Option<String>,
-=======
 pub struct SdpAttributeSsrc {
     pub id: u32,
     pub attribute: Option<String>,
-    pub value: Option<String>
->>>>>>> fbdbe252
+    pub value: Option<String>,
 }
 
 impl SdpAttributeSsrc {
@@ -467,8 +373,7 @@
 }
 
 #[derive(Clone)]
-<<<<<<< HEAD
-enum SdpAttributeValue {
+pub enum SdpAttributeValue {
     Str { value: String },
     Int { value: u32 },
     Vector { value: Vec<String> },
@@ -485,36 +390,12 @@
     Setup { value: SdpAttributeSetup },
     Simulcast { value: SdpAttributeSimulcast },
     Ssrc { value: SdpAttributeSsrc },
-=======
-pub enum SdpAttributeValue {
-    Str {value: String},
-    Int {value: u32},
-    Vector {value: Vec<String>},
-    Candidate {value: SdpAttributeCandidate},
-    Extmap {value: SdpAttributeExtmap},
-    Fingerprint {value: SdpAttributeFingerprint},
-    Fmtp {value: SdpAttributeFmtp},
-    Group {value: SdpAttributeGroup},
-    Msid {value: SdpAttributeMsid},
-    Rtpmap {value: SdpAttributeRtpmap},
-    Rtcp {value: SdpAttributeRtcp},
-    Rtcpfb {value: SdpAttributeRtcpFb},
-    Sctpmap {value: SdpAttributeSctpmap},
-    Setup {value: SdpAttributeSetup},
-    Simulcast {value: SdpAttributeSimulcast},
-    Ssrc {value: SdpAttributeSsrc},
->>>>>>> fbdbe252
 }
 
 #[derive(Clone)]
 pub struct SdpAttribute {
-<<<<<<< HEAD
-    name: SdpAttributeType,
-    value: Option<SdpAttributeValue>,
-=======
     pub name: SdpAttributeType,
-    pub value: Option<SdpAttributeValue>
->>>>>>> fbdbe252
+    pub value: Option<SdpAttributeValue>,
 }
 
 impl SdpAttribute {
