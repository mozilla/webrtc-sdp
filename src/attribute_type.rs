use std::iter;
use std::net::IpAddr;
use std::str::FromStr;

use error::SdpParserInternalError;
use network::{address_to_string, parse_address_type, parse_network_type, parse_unicast_address};
use SdpType;

use anonymizer::{AnonymizingClone, StatefulSdpAnonymizer};

// Serialization helper marcos and functions
#[macro_export]
macro_rules! option_to_string {
    ($fmt_str:expr, $opt:expr) => {
        match $opt {
            Some(ref x) => format!($fmt_str, x.to_string()),
            None => "".to_string(),
        }
    };
}

#[macro_export]
macro_rules! maybe_vector_to_string {
    ($fmt_str:expr, $vec:expr, $sep:expr) => {
        match $vec.len() {
            0 => "".to_string(),
            _ => format!(
                $fmt_str,
                $vec.iter()
                    .map(ToString::to_string)
                    .collect::<Vec<String>>()
                    .join($sep)
            ),
        }
    };
}

#[macro_export]
macro_rules! non_empty_string_vec {
    ( $( $x:expr ),* ) => {
        {
            let mut temp_vec = Vec::new();
            $(
                if !$x.is_empty() {
                    temp_vec.push($x);
                }
            )*
            temp_vec
        }
    };
}

pub fn maybe_print_param<T>(name: &str, param: T, default_value: T) -> String
where
    T: PartialEq + ToString,
{
    if param != default_value {
        name.to_owned() + &param.to_string()
    } else {
        "".to_string()
    }
}

pub fn maybe_print_bool_param(name: &str, param: bool, default_value: bool) -> String {
    if param != default_value {
        name.to_owned() + "=" + &(if param { "1" } else { "0" }).to_string()
    } else {
        "".to_string()
    }
}

#[derive(Debug, Clone, PartialEq)]
#[cfg_attr(feature = "serialize", derive(Serialize))]
pub enum SdpSingleDirection {
    // This is explicitly 1 and 2 to match the defines in the C++ glue code.
    Send = 1,
    Recv = 2,
}

impl ToString for SdpSingleDirection {
    fn to_string(&self) -> String {
        match *self {
            SdpSingleDirection::Send => "send",
            SdpSingleDirection::Recv => "recv",
        }
        .to_string()
    }
}

#[derive(Debug, PartialEq, Clone)]
#[cfg_attr(feature = "serialize", derive(Serialize))]
pub enum SdpAttributePayloadType {
    PayloadType(u8),
    Wildcard, // Wildcard means "*",
}

impl ToString for SdpAttributePayloadType {
    fn to_string(&self) -> String {
        match *self {
            SdpAttributePayloadType::PayloadType(pt) => pt.to_string(),
            SdpAttributePayloadType::Wildcard => "*".to_string(),
        }
    }
}

#[derive(Debug, Clone, PartialEq)]
#[cfg_attr(feature = "serialize", derive(Serialize))]
pub enum SdpAttributeCandidateTransport {
    Udp,
    Tcp,
}

impl ToString for SdpAttributeCandidateTransport {
    fn to_string(&self) -> String {
        match *self {
            SdpAttributeCandidateTransport::Udp => "UDP".to_string(),
            SdpAttributeCandidateTransport::Tcp => "TCP".to_string(),
        }
    }
}

#[derive(Debug, Clone, PartialEq)]
#[cfg_attr(feature = "serialize", derive(Serialize))]
pub enum SdpAttributeCandidateType {
    Host,
    Srflx,
    Prflx,
    Relay,
}

impl ToString for SdpAttributeCandidateType {
    fn to_string(&self) -> String {
        match *self {
            SdpAttributeCandidateType::Host => "host".to_string(),
            SdpAttributeCandidateType::Srflx => "srflx".to_string(),
            SdpAttributeCandidateType::Prflx => "prflx".to_string(),
            SdpAttributeCandidateType::Relay => "relay".to_string(),
        }
    }
}

#[derive(Debug, Clone, PartialEq)]
#[cfg_attr(feature = "serialize", derive(Serialize))]
pub enum SdpAttributeCandidateTcpType {
    Active,
    Passive,
    Simultaneous,
}

impl ToString for SdpAttributeCandidateTcpType {
    fn to_string(&self) -> String {
        match *self {
            SdpAttributeCandidateTcpType::Active => "active".to_string(),
            SdpAttributeCandidateTcpType::Passive => "passive".to_string(),
            SdpAttributeCandidateTcpType::Simultaneous => "so".to_string(),
        }
    }
}

#[derive(Clone)]
#[cfg_attr(feature = "serialize", derive(Serialize))]
pub struct SdpAttributeCandidate {
    pub foundation: String,
    pub component: u32,
    pub transport: SdpAttributeCandidateTransport,
    pub priority: u64,
    pub address: IpAddr,
    pub port: u32,
    pub c_type: SdpAttributeCandidateType,
    pub raddr: Option<IpAddr>,
    pub rport: Option<u32>,
    pub tcp_type: Option<SdpAttributeCandidateTcpType>,
    pub generation: Option<u32>,
    pub ufrag: Option<String>,
    pub networkcost: Option<u32>,
    pub unknown_extensions: Vec<(String, String)>,
}

impl SdpAttributeCandidate {
    pub fn new(
        foundation: String,
        component: u32,
        transport: SdpAttributeCandidateTransport,
        priority: u64,
        address: IpAddr,
        port: u32,
        c_type: SdpAttributeCandidateType,
    ) -> SdpAttributeCandidate {
        SdpAttributeCandidate {
            foundation,
            component,
            transport,
            priority,
            address,
            port,
            c_type,
            raddr: None,
            rport: None,
            tcp_type: None,
            generation: None,
            ufrag: None,
            networkcost: None,
            unknown_extensions: Vec::new(),
        }
    }

    fn set_remote_address(&mut self, ip: IpAddr) {
        self.raddr = Some(ip)
    }

    fn set_remote_port(&mut self, p: u32) {
        self.rport = Some(p)
    }

    fn set_tcp_type(&mut self, t: SdpAttributeCandidateTcpType) {
        self.tcp_type = Some(t)
    }

    fn set_generation(&mut self, g: u32) {
        self.generation = Some(g)
    }

    fn set_ufrag(&mut self, u: String) {
        self.ufrag = Some(u)
    }

    fn set_network_cost(&mut self, n: u32) {
        self.networkcost = Some(n)
    }

    fn add_unknown_extension(&mut self, name: String, value: String) {
        self.unknown_extensions.push((name, value));
    }
}

impl ToString for SdpAttributeCandidate {
    fn to_string(&self) -> String {
        format!(
            "{foundation} {component_id} {transport} {priority} \
             {connection_address} {port} typ {cand_type}\
             {rel_addr}{rel_port}{tcp_type}{generation}{ufrag}{network_cost}\
             {unknown_extensions}",
            foundation = self.foundation,
            component_id = self.component.to_string(),
            transport = self.transport.to_string(),
            priority = self.priority.to_string(),
            connection_address = self.address.to_string(),
            port = self.port.to_string(),
            cand_type = self.c_type.to_string(),
            rel_addr = option_to_string!(" raddr {}", self.raddr),
            rel_port = option_to_string!(" rport {}", self.rport),
            tcp_type = option_to_string!(" tcptype {}", self.tcp_type),
            generation = option_to_string!(" generation {}", self.generation),
            ufrag = option_to_string!(" ufrag {}", self.ufrag),
            network_cost = option_to_string!(" network-cost {}", self.networkcost),
            unknown_extensions = self
                .unknown_extensions
                .iter()
                .map(|&(ref name, ref value)| format!(" {} {}", name, value))
                .collect::<String>()
        )
    }
}

impl AnonymizingClone for SdpAttributeCandidate {
    fn masked_clone(&self, anonymizer: &mut StatefulSdpAnonymizer) -> Self {
        let mut masked = self.clone();
        masked.address = anonymizer.mask_ip(&self.address);
        masked.port = anonymizer.mask_port(self.port);
        masked.raddr = self.raddr.and_then(|addr| Some(anonymizer.mask_ip(&addr)));
        masked.rport = self.rport.and_then(|port| Some(anonymizer.mask_port(port)));
        masked
    }
}

#[derive(Clone)]
#[cfg_attr(feature = "serialize", derive(Serialize))]
pub enum SdpAttributeDtlsMessage {
    Client(String),
    Server(String),
}

impl ToString for SdpAttributeDtlsMessage {
    fn to_string(&self) -> String {
        match *self {
            SdpAttributeDtlsMessage::Client(ref msg) => format!("client {}", msg),
            SdpAttributeDtlsMessage::Server(ref msg) => format!("server {}", msg),
        }
    }
}

#[derive(Clone)]
#[cfg_attr(feature = "serialize", derive(Serialize))]
pub struct SdpAttributeRemoteCandidate {
    pub component: u32,
    pub address: IpAddr,
    pub port: u32,
}

impl ToString for SdpAttributeRemoteCandidate {
    fn to_string(&self) -> String {
        format!(
            "{component} {addr} {port}",
            component = self.component.to_string(),
            addr = self.address.to_string(),
            port = self.port.to_string()
        )
    }
}

impl AnonymizingClone for SdpAttributeRemoteCandidate {
    fn masked_clone(&self, anon: &mut StatefulSdpAnonymizer) -> Self {
        SdpAttributeRemoteCandidate {
            address: anon.mask_ip(&self.address),
            port: anon.mask_port(self.port),
            component: self.component,
        }
    }
}

#[derive(Clone)]
#[cfg_attr(feature = "serialize", derive(Serialize))]
pub struct SdpAttributeSimulcastId {
    pub id: String,
    pub paused: bool,
}

impl SdpAttributeSimulcastId {
    pub fn new(idstr: &str) -> SdpAttributeSimulcastId {
        if idstr.starts_with('~') {
            SdpAttributeSimulcastId {
                id: idstr[1..].to_string(),
                paused: true,
            }
        } else {
            SdpAttributeSimulcastId {
                id: idstr.to_string(),
                paused: false,
            }
        }
    }
}

impl ToString for SdpAttributeSimulcastId {
    fn to_string(&self) -> String {
        if self.paused {
            format!("~{}", self.id)
        } else {
            self.id.clone()
        }
    }
}

#[repr(C)]
#[derive(Clone)]
#[cfg_attr(feature = "serialize", derive(Serialize))]
pub struct SdpAttributeSimulcastVersion {
    pub ids: Vec<SdpAttributeSimulcastId>,
}

impl SdpAttributeSimulcastVersion {
    pub fn new(idlist: &str) -> SdpAttributeSimulcastVersion {
        SdpAttributeSimulcastVersion {
            ids: idlist
                .split(',')
                .map(SdpAttributeSimulcastId::new)
                .collect(),
        }
    }
}

impl ToString for SdpAttributeSimulcastVersion {
    fn to_string(&self) -> String {
        self.ids
            .iter()
            .map(ToString::to_string)
            .collect::<Vec<String>>()
            .join(",")
    }
}

#[derive(Clone)]
#[cfg_attr(feature = "serialize", derive(Serialize))]
pub struct SdpAttributeSimulcast {
    pub send: Vec<SdpAttributeSimulcastVersion>,
    pub receive: Vec<SdpAttributeSimulcastVersion>,
}

impl ToString for SdpAttributeSimulcast {
    fn to_string(&self) -> String {
        non_empty_string_vec![
            maybe_vector_to_string!("send {}", self.send, ";"),
            maybe_vector_to_string!("recv {}", self.receive, ";")
        ]
        .join(" ")
        .to_string()
    }
}

#[derive(Clone)]
#[cfg_attr(feature = "serialize", derive(Serialize))]
pub struct SdpAttributeRtcp {
    pub port: u16,
    pub unicast_addr: Option<IpAddr>,
}

impl SdpAttributeRtcp {
    pub fn new(port: u16) -> SdpAttributeRtcp {
        SdpAttributeRtcp {
            port,
            unicast_addr: None,
        }
    }

    fn set_addr(&mut self, addr: IpAddr) {
        self.unicast_addr = Some(addr)
    }
}

impl ToString for SdpAttributeRtcp {
    fn to_string(&self) -> String {
        let unicast_addr_str_opt = match self.unicast_addr {
            None => None,
            Some(x) => Some(address_to_string(x)),
        };
        format!(
            "{port}{unicast_addr}",
            port = self.port.to_string(),
            unicast_addr = option_to_string!(" {}", unicast_addr_str_opt)
        )
    }
}

#[derive(Clone)]
#[cfg_attr(feature = "serialize", derive(Serialize))]
pub enum SdpAttributeRtcpFbType {
    Ack = 0,
    Ccm = 2, // This is explicitly 2 to make the conversion to the
    // enum used in the glue-code possible. The glue code has "app"
    // in the place of 1
    Nack,
    TrrInt,
    Remb,
    TransCC,
}

impl ToString for SdpAttributeRtcpFbType {
    fn to_string(&self) -> String {
        match *self {
            SdpAttributeRtcpFbType::Ack => "ack",
            SdpAttributeRtcpFbType::Ccm => "ccm",
            SdpAttributeRtcpFbType::Nack => "nack",
            SdpAttributeRtcpFbType::TrrInt => "trr-int",
            SdpAttributeRtcpFbType::Remb => "goog-remb",
            SdpAttributeRtcpFbType::TransCC => "transport-cc",
        }
        .to_string()
    }
}

#[derive(Clone)]
#[cfg_attr(feature = "serialize", derive(Serialize))]
pub struct SdpAttributeRtcpFb {
    pub payload_type: SdpAttributePayloadType,
    pub feedback_type: SdpAttributeRtcpFbType,
    pub parameter: String,
    pub extra: String,
}

impl ToString for SdpAttributeRtcpFb {
    fn to_string(&self) -> String {
        format!(
            "{pt} {feeback}{parameter_and_extra}",
            pt = self.payload_type.to_string(),
            feeback = self.feedback_type.to_string(),
            parameter_and_extra = if self.parameter.is_empty() {
                "".to_string()
            } else {
                format!(
                    " {parameter}{extra}",
                    parameter = self.parameter,
                    extra = maybe_print_param(" ", self.extra.clone(), "".to_string()),
                )
            }
        )
    }
}

#[derive(Clone)]
#[cfg_attr(feature = "serialize", derive(Serialize))]
pub enum SdpAttributeDirection {
    Recvonly,
    Sendonly,
    Sendrecv,
}

impl ToString for SdpAttributeDirection {
    fn to_string(&self) -> String {
        match *self {
            SdpAttributeDirection::Recvonly => "recvonly",
            SdpAttributeDirection::Sendonly => "sendonly",
            SdpAttributeDirection::Sendrecv => "sendrecv",
        }
        .to_string()
    }
}

#[derive(Clone)]
#[cfg_attr(feature = "serialize", derive(Serialize))]
pub struct SdpAttributeExtmap {
    pub id: u16,
    pub direction: Option<SdpAttributeDirection>,
    pub url: String,
    pub extension_attributes: Option<String>,
}

impl ToString for SdpAttributeExtmap {
    fn to_string(&self) -> String {
        format!(
            "{id}{direction} {url}{ext}",
            id = self.id.to_string(),
            direction = option_to_string!("/{}", self.direction),
            url = self.url,
            ext = option_to_string!(" {}", self.extension_attributes)
        )
    }
}

#[derive(Clone)]
#[cfg_attr(feature = "serialize", derive(Serialize))]
pub struct SdpAttributeFmtpParameters {
    // H264
    // TODO(bug 1466859): Support sprop-parameter-sets
    // pub static const max_sprop_len: u32 = 128,
    // pub sprop_parameter_sets: [u8, max_sprop_len],
    pub packetization_mode: u32,
    pub level_asymmetry_allowed: bool,
    pub profile_level_id: u32,
    pub max_fs: u32,
    pub max_cpb: u32,
    pub max_dpb: u32,
    pub max_br: u32,
    pub max_mbps: u32,

    // VP8 and VP9
    // max_fs, already defined in H264
    pub max_fr: u32,

    // Opus
    pub maxplaybackrate: u32,
    pub usedtx: bool,
    pub stereo: bool,
    pub useinbandfec: bool,
    pub cbr: bool,

    // Red
    pub encodings: Vec<u8>,

    // telephone-event
    pub dtmf_tones: String,

    // Unknown
    pub unknown_tokens: Vec<String>,
}

impl ToString for SdpAttributeFmtpParameters {
    fn to_string(&self) -> String {
        format!(
            "{parameters}{red}{dtmf_tones}{unknown}",
            parameters = non_empty_string_vec![
                maybe_print_param("packetization-mode=", self.packetization_mode, 0),
                maybe_print_bool_param(
                    "level-asymmetry-allowed",
                    self.level_asymmetry_allowed,
                    false
                ),
                maybe_print_param("profile-level-id=", self.profile_level_id, 0x0042_0010),
                maybe_print_param("max-fs=", self.max_fs, 0),
                maybe_print_param("max-cpb=", self.max_cpb, 0),
                maybe_print_param("max-dpb=", self.max_dpb, 0),
                maybe_print_param("max-br=", self.max_br, 0),
                maybe_print_param("max-mbps=", self.max_mbps, 0),
                maybe_print_param("max-fr=", self.max_fr, 0),
                maybe_print_param("maxplaybackrate=", self.maxplaybackrate, 48000),
                maybe_print_bool_param("usedtx", self.usedtx, false),
                maybe_print_bool_param("stereo", self.stereo, false),
                maybe_print_bool_param("useinbandfec", self.useinbandfec, false),
                maybe_print_bool_param("cbr", self.cbr, false)
            ]
            .join(";"),
            red = maybe_vector_to_string!("{}", self.encodings, "/"),
            dtmf_tones = maybe_print_param("", self.dtmf_tones.clone(), "".to_string()),
            unknown = maybe_vector_to_string!("{}", self.unknown_tokens, ",")
        )
    }
}

#[derive(Clone)]
#[cfg_attr(feature = "serialize", derive(Serialize))]
pub struct SdpAttributeFmtp {
    pub payload_type: u8,
    pub parameters: SdpAttributeFmtpParameters,
}

impl ToString for SdpAttributeFmtp {
    fn to_string(&self) -> String {
        format!(
            "{pt} {params}",
            pt = self.payload_type.to_string(),
            params = self.parameters.to_string()
        )
    }
}

#[derive(Clone, Copy)]
#[cfg_attr(feature = "serialize", derive(Serialize))]
pub enum SdpAttributeFingerprintHashType {
    Sha1,
    Sha224,
    Sha256,
    Sha384,
    Sha512,
}

impl ToString for SdpAttributeFingerprintHashType {
    fn to_string(&self) -> String {
        match *self {
            SdpAttributeFingerprintHashType::Sha1 => "sha-1",
            SdpAttributeFingerprintHashType::Sha224 => "sha-224",
            SdpAttributeFingerprintHashType::Sha256 => "sha-256",
            SdpAttributeFingerprintHashType::Sha384 => "sha-384",
            SdpAttributeFingerprintHashType::Sha512 => "sha-512",
        }
        .to_string()
    }
}

#[derive(Clone)]
#[cfg_attr(feature = "serialize", derive(Serialize))]
pub struct SdpAttributeFingerprint {
    pub hash_algorithm: SdpAttributeFingerprintHashType,
    pub fingerprint: Vec<u8>,
}

impl ToString for SdpAttributeFingerprint {
    fn to_string(&self) -> String {
        format!(
            "{hash_algo} {fingerprint}",
            hash_algo = self.hash_algorithm.to_string(),
            fingerprint = self
                .fingerprint
                .iter()
                .map(|byte| format!("{:02X}", byte))
                .collect::<Vec<String>>()
                .join(":")
        )
    }
}

impl AnonymizingClone for SdpAttributeFingerprint {
    fn masked_clone(&self, anon: &mut StatefulSdpAnonymizer) -> Self {
        SdpAttributeFingerprint {
            hash_algorithm: self.hash_algorithm,
            fingerprint: anon.mask_cert_finger_print(&self.fingerprint),
        }
    }
}

fn imageattr_discrete_value_list_to_string<T>(values: Vec<T>) -> String
where
    T: ToString,
{
    match values.len() {
        1 => values[0].to_string(),
        _ => format!(
            "[{}]",
            values
                .iter()
                .map(ToString::to_string)
                .collect::<Vec<String>>()
                .join(",")
        ),
    }
}

#[derive(Debug, PartialEq, Clone)]
#[cfg_attr(feature = "serialize", derive(Serialize))]
pub enum SdpAttributeImageAttrXYRange {
    Range(u32, u32, Option<u32>), // min, max, step
    DiscreteValues(Vec<u32>),
}

impl ToString for SdpAttributeImageAttrXYRange {
    fn to_string(&self) -> String {
        match *self {
            SdpAttributeImageAttrXYRange::Range(ref min, ref max, ref step_opt) => {
                match *step_opt {
                    Some(step) => format!("[{}:{}:{}]", min, step, max),
                    None => format!("[{}:{}]", min, max),
                }
            }
            SdpAttributeImageAttrXYRange::DiscreteValues(ref values) => {
                imageattr_discrete_value_list_to_string(values.to_vec())
            }
        }
    }
}

#[derive(Debug, PartialEq, Clone)]
#[cfg_attr(feature = "serialize", derive(Serialize))]
pub enum SdpAttributeImageAttrSRange {
    Range(f32, f32), // min, max
    DiscreteValues(Vec<f32>),
}

impl ToString for SdpAttributeImageAttrSRange {
    fn to_string(&self) -> String {
        match *self {
            SdpAttributeImageAttrSRange::Range(ref min, ref max) => format!("[{}-{}]", min, max),
            SdpAttributeImageAttrSRange::DiscreteValues(ref values) => {
                imageattr_discrete_value_list_to_string(values.to_vec())
            }
        }
    }
}

#[derive(Debug, PartialEq, Clone)]
#[cfg_attr(feature = "serialize", derive(Serialize))]
pub struct SdpAttributeImageAttrPRange {
    pub min: f32,
    pub max: f32,
}

impl ToString for SdpAttributeImageAttrPRange {
    fn to_string(&self) -> String {
        format!("[{}-{}]", self.min, self.max)
    }
}

#[derive(Debug, PartialEq, Clone)]
#[cfg_attr(feature = "serialize", derive(Serialize))]
pub struct SdpAttributeImageAttrSet {
    pub x: SdpAttributeImageAttrXYRange,
    pub y: SdpAttributeImageAttrXYRange,
    pub sar: Option<SdpAttributeImageAttrSRange>,
    pub par: Option<SdpAttributeImageAttrPRange>,
    pub q: Option<f32>,
}

impl ToString for SdpAttributeImageAttrSet {
    fn to_string(&self) -> String {
        format!(
            "[x={x},y={y}{sar}{par}{q}]",
            x = self.x.to_string(),
            y = self.y.to_string(),
            sar = option_to_string!(",sar={}", self.sar),
            par = option_to_string!(",par={}", self.par),
            q = option_to_string!(",q={}", self.q)
        )
    }
}

#[derive(Debug, PartialEq, Clone)]
#[cfg_attr(feature = "serialize", derive(Serialize))]
pub enum SdpAttributeImageAttrSetList {
    Sets(Vec<SdpAttributeImageAttrSet>),
    Wildcard,
}

impl ToString for SdpAttributeImageAttrSetList {
    fn to_string(&self) -> String {
        match *self {
            SdpAttributeImageAttrSetList::Sets(ref sets) => sets
                .iter()
                .map(ToString::to_string)
                .collect::<Vec<String>>()
                .join(" "),
            SdpAttributeImageAttrSetList::Wildcard => "*".to_string(),
        }
    }
}

#[derive(Clone)]
#[cfg_attr(feature = "serialize", derive(Serialize))]
pub struct SdpAttributeImageAttr {
    pub pt: SdpAttributePayloadType,
    pub send: SdpAttributeImageAttrSetList,
    pub recv: SdpAttributeImageAttrSetList,
}

impl ToString for SdpAttributeImageAttr {
    fn to_string(&self) -> String {
        let maybe_sets_to_string = |set_list| match set_list {
            SdpAttributeImageAttrSetList::Sets(sets) => match sets.len() {
                0 => None,
                _ => Some(SdpAttributeImageAttrSetList::Sets(sets)),
            },
            x => Some(x),
        };
        format!(
            "{pt}{send_sets}{recv_sets}",
            pt = self.pt.to_string(),
            send_sets = option_to_string!(" send {}", maybe_sets_to_string(self.send.clone())),
            recv_sets = option_to_string!(" recv {}", maybe_sets_to_string(self.recv.clone()))
        )
    }
}

#[derive(Clone)]
#[cfg_attr(feature = "serialize", derive(Serialize))]
pub struct SdpAttributeSctpmap {
    pub port: u16,
    pub channels: u32,
}

impl ToString for SdpAttributeSctpmap {
    fn to_string(&self) -> String {
        format!(
            "{port} webrtc-datachannel {channels}",
            port = self.port.to_string(),
            channels = self.channels.to_string()
        )
    }
}

#[derive(Clone)]
#[cfg_attr(feature = "serialize", derive(Serialize))]
pub enum SdpAttributeGroupSemantic {
    LipSynchronization,          // rfc5888
    FlowIdentification,          // rfc5888
    SingleReservationFlow,       // rfc3524
    AlternateNetworkAddressType, // rfc4091
    ForwardErrorCorrection,      // rfc4756
    DecodingDependency,          // rfc5583
    Bundle,                      //
}

impl ToString for SdpAttributeGroupSemantic {
    fn to_string(&self) -> String {
        match *self {
            SdpAttributeGroupSemantic::LipSynchronization => "LS",
            SdpAttributeGroupSemantic::FlowIdentification => "FID",
            SdpAttributeGroupSemantic::SingleReservationFlow => "SRF",
            SdpAttributeGroupSemantic::AlternateNetworkAddressType => "ANAT",
            SdpAttributeGroupSemantic::ForwardErrorCorrection => "FEC",
            SdpAttributeGroupSemantic::DecodingDependency => "DDP",
            SdpAttributeGroupSemantic::Bundle => "BUNDLE",
        }
        .to_string()
    }
}

#[derive(Clone)]
#[cfg_attr(feature = "serialize", derive(Serialize))]
pub struct SdpAttributeGroup {
    pub semantics: SdpAttributeGroupSemantic,
    pub tags: Vec<String>,
}

impl ToString for SdpAttributeGroup {
    fn to_string(&self) -> String {
        format!(
            "{semantics}{tags}",
            semantics = self.semantics.to_string(),
            tags = maybe_vector_to_string!(" {}", self.tags, " ")
        )
    }
}

#[derive(Clone)]
#[cfg_attr(feature = "serialize", derive(Serialize))]
pub struct SdpAttributeMsid {
    pub id: String,
    pub appdata: Option<String>,
}

impl ToString for SdpAttributeMsid {
    fn to_string(&self) -> String {
        format!(
            "{id}{appdata}",
            id = self.id,
            appdata = option_to_string!(" {}", self.appdata)
        )
    }
}

#[derive(Clone, Debug)]
#[cfg_attr(feature = "serialize", derive(Serialize))]
pub struct SdpAttributeMsidSemantic {
    pub semantic: String,
    pub msids: Vec<String>,
}

impl ToString for SdpAttributeMsidSemantic {
    fn to_string(&self) -> String {
        format!(
            "{semantic} {msids}",
            semantic = self.semantic,
            msids = match self.msids.len() {
                0 => "*".to_string(),
                _ => self.msids.join(" "),
            }
        )
    }
}

#[derive(Clone)]
#[cfg_attr(feature = "serialize", derive(Serialize))]
pub struct SdpAttributeRidParameters {
    pub max_width: u32,
    pub max_height: u32,
    pub max_fps: u32,
    pub max_fs: u32,
    pub max_br: u32,
    pub max_pps: u32,

    pub unknown: Vec<String>,
}

impl ToString for SdpAttributeRidParameters {
    fn to_string(&self) -> String {
        non_empty_string_vec![
            maybe_print_param("max-width=", self.max_width, 0),
            maybe_print_param("max-height=", self.max_height, 0),
            maybe_print_param("max-fps=", self.max_fps, 0),
            maybe_print_param("max-fs=", self.max_fs, 0),
            maybe_print_param("max-br=", self.max_br, 0),
            maybe_print_param("max-pps=", self.max_pps, 0),
            maybe_vector_to_string!("{}", self.unknown, ";")
        ]
        .join(";")
    }
}

#[derive(Clone)]
#[cfg_attr(feature = "serialize", derive(Serialize))]
pub struct SdpAttributeRid {
    pub id: String,
    pub direction: SdpSingleDirection,
    pub formats: Vec<u16>,
    pub params: SdpAttributeRidParameters,
    pub depends: Vec<String>,
}

impl ToString for SdpAttributeRid {
    fn to_string(&self) -> String {
        format!(
            "{id} {direction}{formats_and_prameters_and_depends}",
            id = self.id,
            direction = self.direction.to_string(),
            formats_and_prameters_and_depends = match non_empty_string_vec![
                maybe_vector_to_string!("pt={}", self.formats, ","),
                self.params.to_string(),
                maybe_vector_to_string!("depends={}", self.depends, ",")
            ]
            .join(";")
            .as_str()
            {
                "" => "".to_string(),
                x => format!(" {}", x),
            }
        )
    }
}

#[derive(Clone)]
#[cfg_attr(feature = "serialize", derive(Serialize))]
pub struct SdpAttributeRtpmap {
    pub payload_type: u8,
    pub codec_name: String,
    pub frequency: u32,
    pub channels: Option<u32>,
}

impl SdpAttributeRtpmap {
    pub fn new(payload_type: u8, codec_name: String, frequency: u32) -> SdpAttributeRtpmap {
        SdpAttributeRtpmap {
            payload_type,
            codec_name,
            frequency,
            channels: None,
        }
    }

    fn set_channels(&mut self, c: u32) {
        self.channels = Some(c)
    }
}

impl ToString for SdpAttributeRtpmap {
    fn to_string(&self) -> String {
        format!(
            "{pt} {codec_name}/{freq}{channels}",
            pt = self.payload_type.to_string(),
            codec_name = self.codec_name.clone(),
            freq = self.frequency.to_string(),
            channels = option_to_string!("/{}", self.channels)
        )
    }
}

#[derive(Clone)]
#[cfg_attr(feature = "serialize", derive(Serialize))]
pub enum SdpAttributeSetup {
    Active,
    Actpass,
    Holdconn,
    Passive,
}

impl ToString for SdpAttributeSetup {
    fn to_string(&self) -> String {
        match *self {
            SdpAttributeSetup::Active => "active",
            SdpAttributeSetup::Actpass => "actpass",
            SdpAttributeSetup::Holdconn => "holdconn",
            SdpAttributeSetup::Passive => "passive",
        }
        .to_string()
    }
}

#[derive(Clone)]
#[cfg_attr(feature = "serialize", derive(Serialize))]
pub struct SdpAttributeSsrc {
    pub id: u32,
    pub attribute: Option<String>,
    pub value: Option<String>,
}

impl SdpAttributeSsrc {
    pub fn new(id: u32) -> SdpAttributeSsrc {
        SdpAttributeSsrc {
            id,
            attribute: None,
            value: None,
        }
    }

    fn set_attribute(&mut self, a: &str) {
        if a.find(':') == None {
            self.attribute = Some(a.to_string());
        } else {
            let v: Vec<&str> = a.splitn(2, ':').collect();
            self.attribute = Some(v[0].to_string());
            self.value = Some(v[1].to_string());
        }
    }
}

impl ToString for SdpAttributeSsrc {
    fn to_string(&self) -> String {
        format!(
            "{id}{attribute}{value}",
            id = self.id.to_string(),
            attribute = option_to_string!(" {}", self.attribute.clone()),
            value = option_to_string!(":{}", self.value.clone())
        )
    }
}

#[derive(Clone)]
#[cfg_attr(feature = "serialize", derive(Serialize))]
pub enum SdpAttribute {
    BundleOnly,
    Candidate(SdpAttributeCandidate),
    DtlsMessage(SdpAttributeDtlsMessage),
    EndOfCandidates,
    Extmap(SdpAttributeExtmap),
    Fingerprint(SdpAttributeFingerprint),
    Fmtp(SdpAttributeFmtp),
    Group(SdpAttributeGroup),
    IceLite,
    IceMismatch,
    IceOptions(Vec<String>),
    IcePwd(String),
    IceUfrag(String),
    Identity(String),
    ImageAttr(SdpAttributeImageAttr),
    Inactive,
    Label(String),
    MaxMessageSize(u64),
    MaxPtime(u64),
    Mid(String),
    Msid(SdpAttributeMsid),
    MsidSemantic(SdpAttributeMsidSemantic),
    Ptime(u64),
    Rid(SdpAttributeRid),
    Recvonly,
    RemoteCandidate(SdpAttributeRemoteCandidate),
    Rtpmap(SdpAttributeRtpmap),
    Rtcp(SdpAttributeRtcp),
    Rtcpfb(SdpAttributeRtcpFb),
    RtcpMux,
    RtcpRsize,
    Sctpmap(SdpAttributeSctpmap),
    SctpPort(u64),
    Sendonly,
    Sendrecv,
    Setup(SdpAttributeSetup),
    Simulcast(SdpAttributeSimulcast),
    Ssrc(SdpAttributeSsrc),
    SsrcGroup(String),
}

impl SdpAttribute {
    pub fn allowed_at_session_level(&self) -> bool {
        match *self {
            SdpAttribute::BundleOnly
            | SdpAttribute::Candidate(..)
            | SdpAttribute::Fmtp(..)
            | SdpAttribute::IceMismatch
            | SdpAttribute::ImageAttr(..)
            | SdpAttribute::Label(..)
            | SdpAttribute::MaxMessageSize(..)
            | SdpAttribute::MaxPtime(..)
            | SdpAttribute::Mid(..)
            | SdpAttribute::Msid(..)
            | SdpAttribute::Ptime(..)
            | SdpAttribute::Rid(..)
            | SdpAttribute::RemoteCandidate(..)
            | SdpAttribute::Rtpmap(..)
            | SdpAttribute::Rtcp(..)
            | SdpAttribute::Rtcpfb(..)
            | SdpAttribute::RtcpMux
            | SdpAttribute::RtcpRsize
            | SdpAttribute::Sctpmap(..)
            | SdpAttribute::SctpPort(..)
            | SdpAttribute::Simulcast(..)
            | SdpAttribute::Ssrc(..)
            | SdpAttribute::SsrcGroup(..) => false,

            SdpAttribute::DtlsMessage { .. }
            | SdpAttribute::EndOfCandidates
            | SdpAttribute::Extmap(..)
            | SdpAttribute::Fingerprint(..)
            | SdpAttribute::Group(..)
            | SdpAttribute::IceLite
            | SdpAttribute::IceOptions(..)
            | SdpAttribute::IcePwd(..)
            | SdpAttribute::IceUfrag(..)
            | SdpAttribute::Identity(..)
            | SdpAttribute::Inactive
            | SdpAttribute::MsidSemantic(..)
            | SdpAttribute::Recvonly
            | SdpAttribute::Sendonly
            | SdpAttribute::Sendrecv
            | SdpAttribute::Setup(..) => true,
        }
    }

    pub fn allowed_at_media_level(&self) -> bool {
        match *self {
            SdpAttribute::DtlsMessage { .. }
            | SdpAttribute::Group(..)
            | SdpAttribute::IceLite
            | SdpAttribute::Identity(..)
            | SdpAttribute::MsidSemantic(..) => false,

            SdpAttribute::BundleOnly
            | SdpAttribute::Candidate(..)
            | SdpAttribute::EndOfCandidates
            | SdpAttribute::Extmap(..)
            | SdpAttribute::Fingerprint(..)
            | SdpAttribute::Fmtp(..)
            | SdpAttribute::IceMismatch
            | SdpAttribute::IceOptions(..)
            | SdpAttribute::IcePwd(..)
            | SdpAttribute::IceUfrag(..)
            | SdpAttribute::ImageAttr(..)
            | SdpAttribute::Inactive
            | SdpAttribute::Label(..)
            | SdpAttribute::MaxMessageSize(..)
            | SdpAttribute::MaxPtime(..)
            | SdpAttribute::Mid(..)
            | SdpAttribute::Msid(..)
            | SdpAttribute::Ptime(..)
            | SdpAttribute::Rid(..)
            | SdpAttribute::Recvonly
            | SdpAttribute::RemoteCandidate(..)
            | SdpAttribute::Rtpmap(..)
            | SdpAttribute::Rtcp(..)
            | SdpAttribute::Rtcpfb(..)
            | SdpAttribute::RtcpMux
            | SdpAttribute::RtcpRsize
            | SdpAttribute::Sctpmap(..)
            | SdpAttribute::SctpPort(..)
            | SdpAttribute::Sendonly
            | SdpAttribute::Sendrecv
            | SdpAttribute::Setup(..)
            | SdpAttribute::Simulcast(..)
            | SdpAttribute::Ssrc(..)
            | SdpAttribute::SsrcGroup(..) => true,
        }
    }
}

impl FromStr for SdpAttribute {
    type Err = SdpParserInternalError;

    fn from_str(line: &str) -> Result<Self, Self::Err> {
        let tokens: Vec<_> = line.splitn(2, ':').collect();
        let name = tokens[0].to_lowercase();
        let val = match tokens.get(1) {
            Some(x) => x.trim(),
            None => "",
        };
        if tokens.len() > 1 {
            match name.as_str() {
                "bundle-only" | "end-of-candidates" | "ice-lite" | "ice-mismatch" | "inactive"
                | "recvonly" | "rtcp-mux" | "rtcp-rsize" | "sendonly" | "sendrecv" => {
                    return Err(SdpParserInternalError::Generic(format!(
                        "{} attribute is not allowed to have a value",
                        name
                    )));
                }
                _ => (),
            }
        }
        match name.as_str() {
            "bundle-only" => Ok(SdpAttribute::BundleOnly),
            "dtls-message" => parse_dtls_message(val),
            "end-of-candidates" => Ok(SdpAttribute::EndOfCandidates),
            "ice-lite" => Ok(SdpAttribute::IceLite),
            "ice-mismatch" => Ok(SdpAttribute::IceMismatch),
            "ice-pwd" => Ok(SdpAttribute::IcePwd(string_or_empty(val)?)),
            "ice-ufrag" => Ok(SdpAttribute::IceUfrag(string_or_empty(val)?)),
            "identity" => Ok(SdpAttribute::Identity(string_or_empty(val)?)),
            "imageattr" => parse_image_attr(val),
            "inactive" => Ok(SdpAttribute::Inactive),
            "label" => Ok(SdpAttribute::Label(string_or_empty(val)?)),
            "max-message-size" => Ok(SdpAttribute::MaxMessageSize(val.parse()?)),
            "maxptime" => Ok(SdpAttribute::MaxPtime(val.parse()?)),
            "mid" => Ok(SdpAttribute::Mid(string_or_empty(val)?)),
            "msid-semantic" => parse_msid_semantic(val),
            "ptime" => Ok(SdpAttribute::Ptime(val.parse()?)),
            "rid" => parse_rid(val),
            "recvonly" => Ok(SdpAttribute::Recvonly),
            "rtcp-mux" => Ok(SdpAttribute::RtcpMux),
            "rtcp-rsize" => Ok(SdpAttribute::RtcpRsize),
            "sendonly" => Ok(SdpAttribute::Sendonly),
            "sendrecv" => Ok(SdpAttribute::Sendrecv),
            "ssrc-group" => Ok(SdpAttribute::SsrcGroup(string_or_empty(val)?)),
            "sctp-port" => parse_sctp_port(val),
            "candidate" => parse_candidate(val),
            "extmap" => parse_extmap(val),
            "fingerprint" => parse_fingerprint(val),
            "fmtp" => parse_fmtp(val),
            "group" => parse_group(val),
            "ice-options" => parse_ice_options(val),
            "msid" => parse_msid(val),
            "remote-candidates" => parse_remote_candidates(val),
            "rtpmap" => parse_rtpmap(val),
            "rtcp" => parse_rtcp(val),
            "rtcp-fb" => parse_rtcp_fb(val),
            "sctpmap" => parse_sctpmap(val),
            "setup" => parse_setup(val),
            "simulcast" => parse_simulcast(val),
            "ssrc" => parse_ssrc(val),
            _ => Err(SdpParserInternalError::Unsupported(format!(
                "Unknown attribute type {}",
                name
            ))),
        }
    }
}

impl ToString for SdpAttribute {
    fn to_string(&self) -> String {
        let attr_type_name = SdpAttributeType::from(self).to_string();
        let attr_to_string = |attr_str: String| attr_type_name + ":" + &attr_str;
        match *self {
            SdpAttribute::BundleOnly => SdpAttributeType::BundleOnly.to_string(),
            SdpAttribute::Candidate(ref a) => attr_to_string(a.to_string()),
            SdpAttribute::DtlsMessage(ref a) => attr_to_string(a.to_string()),
            SdpAttribute::EndOfCandidates => SdpAttributeType::EndOfCandidates.to_string(),
            SdpAttribute::Extmap(ref a) => attr_to_string(a.to_string()),
            SdpAttribute::Fingerprint(ref a) => attr_to_string(a.to_string()),
            SdpAttribute::Fmtp(ref a) => attr_to_string(a.to_string()),
            SdpAttribute::Group(ref a) => attr_to_string(a.to_string()),
            SdpAttribute::IceLite => SdpAttributeType::IceLite.to_string(),
            SdpAttribute::IceMismatch => SdpAttributeType::IceMismatch.to_string(),
            SdpAttribute::IceOptions(ref a) => attr_to_string(a.join(" ")),
            SdpAttribute::IcePwd(ref a) => attr_to_string(a.to_string()),
            SdpAttribute::IceUfrag(ref a) => attr_to_string(a.to_string()),
            SdpAttribute::Identity(ref a) => attr_to_string(a.to_string()),
            SdpAttribute::ImageAttr(ref a) => attr_to_string(a.to_string()),
            SdpAttribute::Inactive => SdpAttributeType::Inactive.to_string(),
            SdpAttribute::Label(ref a) => attr_to_string(a.to_string()),
            SdpAttribute::MaxMessageSize(ref a) => attr_to_string(a.to_string()),
            SdpAttribute::MaxPtime(ref a) => attr_to_string(a.to_string()),
            SdpAttribute::Mid(ref a) => attr_to_string(a.to_string()),
            SdpAttribute::Msid(ref a) => attr_to_string(a.to_string()),
            SdpAttribute::MsidSemantic(ref a) => attr_to_string(a.to_string()),
            SdpAttribute::Ptime(ref a) => attr_to_string(a.to_string()),
            SdpAttribute::Rid(ref a) => attr_to_string(a.to_string()),
            SdpAttribute::Recvonly => SdpAttributeType::Recvonly.to_string(),
            SdpAttribute::RemoteCandidate(ref a) => attr_to_string(a.to_string()),
            SdpAttribute::Rtpmap(ref a) => attr_to_string(a.to_string()),
            SdpAttribute::Rtcp(ref a) => attr_to_string(a.to_string()),
            SdpAttribute::Rtcpfb(ref a) => attr_to_string(a.to_string()),
            SdpAttribute::RtcpMux => SdpAttributeType::RtcpMux.to_string(),
            SdpAttribute::RtcpRsize => SdpAttributeType::RtcpRsize.to_string(),
            SdpAttribute::Sctpmap(ref a) => attr_to_string(a.to_string()),
            SdpAttribute::SctpPort(ref a) => attr_to_string(a.to_string()),
            SdpAttribute::Sendonly => SdpAttributeType::Sendonly.to_string(),
            SdpAttribute::Sendrecv => SdpAttributeType::Sendrecv.to_string(),
            SdpAttribute::Setup(ref a) => attr_to_string(a.to_string()),
            SdpAttribute::Simulcast(ref a) => attr_to_string(a.to_string()),
            SdpAttribute::Ssrc(ref a) => attr_to_string(a.to_string()),
            SdpAttribute::SsrcGroup(ref a) => attr_to_string(a.to_string()),
        }
    }
}

impl AnonymizingClone for SdpAttribute {
    fn masked_clone(&self, anon: &mut StatefulSdpAnonymizer) -> Self {
        match self {
            SdpAttribute::Candidate(i) => SdpAttribute::Candidate(i.masked_clone(anon)),
            SdpAttribute::Fingerprint(i) => SdpAttribute::Fingerprint(i.masked_clone(anon)),
            SdpAttribute::IcePwd(i) => SdpAttribute::IcePwd(anon.mask_ice_password(i)),
            SdpAttribute::IceUfrag(i) => SdpAttribute::IceUfrag(anon.mask_ice_user(i)),
            SdpAttribute::RemoteCandidate(i) => SdpAttribute::RemoteCandidate(i.masked_clone(anon)),
            _ => self.clone(),
        }
    }
}

#[derive(Clone, PartialEq)]
pub enum SdpAttributeType {
    BundleOnly,
    Candidate,
    DtlsMessage,
    EndOfCandidates,
    Extmap,
    Fingerprint,
    Fmtp,
    Group,
    IceLite,
    IceMismatch,
    IceOptions,
    IcePwd,
    IceUfrag,
    Identity,
    ImageAttr,
    Inactive,
    Label,
    MaxMessageSize,
    MaxPtime,
    Mid,
    Msid,
    MsidSemantic,
    Ptime,
    Rid,
    Recvonly,
    RemoteCandidate,
    Rtpmap,
    Rtcp,
    Rtcpfb,
    RtcpMux,
    RtcpRsize,
    Sctpmap,
    SctpPort,
    Sendonly,
    Sendrecv,
    Setup,
    Simulcast,
    Ssrc,
    SsrcGroup,
}

impl<'a> From<&'a SdpAttribute> for SdpAttributeType {
    fn from(other: &SdpAttribute) -> Self {
        match *other {
            SdpAttribute::BundleOnly { .. } => SdpAttributeType::BundleOnly,
            SdpAttribute::Candidate { .. } => SdpAttributeType::Candidate,
            SdpAttribute::DtlsMessage { .. } => SdpAttributeType::DtlsMessage,
            SdpAttribute::EndOfCandidates { .. } => SdpAttributeType::EndOfCandidates,
            SdpAttribute::Extmap { .. } => SdpAttributeType::Extmap,
            SdpAttribute::Fingerprint { .. } => SdpAttributeType::Fingerprint,
            SdpAttribute::Fmtp { .. } => SdpAttributeType::Fmtp,
            SdpAttribute::Group { .. } => SdpAttributeType::Group,
            SdpAttribute::IceLite { .. } => SdpAttributeType::IceLite,
            SdpAttribute::IceMismatch { .. } => SdpAttributeType::IceMismatch,
            SdpAttribute::IceOptions { .. } => SdpAttributeType::IceOptions,
            SdpAttribute::IcePwd { .. } => SdpAttributeType::IcePwd,
            SdpAttribute::IceUfrag { .. } => SdpAttributeType::IceUfrag,
            SdpAttribute::Identity { .. } => SdpAttributeType::Identity,
            SdpAttribute::ImageAttr { .. } => SdpAttributeType::ImageAttr,
            SdpAttribute::Inactive { .. } => SdpAttributeType::Inactive,
            SdpAttribute::Label { .. } => SdpAttributeType::Label,
            SdpAttribute::MaxMessageSize { .. } => SdpAttributeType::MaxMessageSize,
            SdpAttribute::MaxPtime { .. } => SdpAttributeType::MaxPtime,
            SdpAttribute::Mid { .. } => SdpAttributeType::Mid,
            SdpAttribute::Msid { .. } => SdpAttributeType::Msid,
            SdpAttribute::MsidSemantic { .. } => SdpAttributeType::MsidSemantic,
            SdpAttribute::Ptime { .. } => SdpAttributeType::Ptime,
            SdpAttribute::Rid { .. } => SdpAttributeType::Rid,
            SdpAttribute::Recvonly { .. } => SdpAttributeType::Recvonly,
            SdpAttribute::RemoteCandidate { .. } => SdpAttributeType::RemoteCandidate,
            SdpAttribute::Rtcp { .. } => SdpAttributeType::Rtcp,
            SdpAttribute::Rtcpfb { .. } => SdpAttributeType::Rtcpfb,
            SdpAttribute::RtcpMux { .. } => SdpAttributeType::RtcpMux,
            SdpAttribute::RtcpRsize { .. } => SdpAttributeType::RtcpRsize,
            SdpAttribute::Rtpmap { .. } => SdpAttributeType::Rtpmap,
            SdpAttribute::Sctpmap { .. } => SdpAttributeType::Sctpmap,
            SdpAttribute::SctpPort { .. } => SdpAttributeType::SctpPort,
            SdpAttribute::Sendonly { .. } => SdpAttributeType::Sendonly,
            SdpAttribute::Sendrecv { .. } => SdpAttributeType::Sendrecv,
            SdpAttribute::Setup { .. } => SdpAttributeType::Setup,
            SdpAttribute::Simulcast { .. } => SdpAttributeType::Simulcast,
            SdpAttribute::Ssrc { .. } => SdpAttributeType::Ssrc,
            SdpAttribute::SsrcGroup { .. } => SdpAttributeType::SsrcGroup,
        }
    }
}

impl ToString for SdpAttributeType {
    fn to_string(&self) -> String {
        match *self {
            SdpAttributeType::BundleOnly => "bundle-only",
            SdpAttributeType::Candidate => "candidate",
            SdpAttributeType::DtlsMessage => "dtls-message",
            SdpAttributeType::EndOfCandidates => "end-of-candidates",
            SdpAttributeType::Extmap => "extmap",
            SdpAttributeType::Fingerprint => "fingerprint",
            SdpAttributeType::Fmtp => "fmtp",
            SdpAttributeType::Group => "group",
            SdpAttributeType::IceLite => "ice-lite",
            SdpAttributeType::IceMismatch => "ice-mismatch",
            SdpAttributeType::IceOptions => "ice-options",
            SdpAttributeType::IcePwd => "ice-pwd",
            SdpAttributeType::IceUfrag => "ice-ufrag",
            SdpAttributeType::Identity => "identity",
            SdpAttributeType::ImageAttr => "imageattr",
            SdpAttributeType::Inactive => "inactive",
            SdpAttributeType::Label => "label",
            SdpAttributeType::MaxMessageSize => "max-message-size",
            SdpAttributeType::MaxPtime => "maxptime",
            SdpAttributeType::Mid => "mid",
            SdpAttributeType::Msid => "msid",
            SdpAttributeType::MsidSemantic => "msid-semantic",
            SdpAttributeType::Ptime => "ptime",
            SdpAttributeType::Rid => "rid",
            SdpAttributeType::Recvonly => "recvonly",
            SdpAttributeType::RemoteCandidate => "remote-candidates",
            SdpAttributeType::Rtpmap => "rtpmap",
            SdpAttributeType::Rtcp => "rtcp",
            SdpAttributeType::Rtcpfb => "rtcp-fb",
            SdpAttributeType::RtcpMux => "rtcp-mux",
            SdpAttributeType::RtcpRsize => "rtcp-rsize",
            SdpAttributeType::Sctpmap => "sctpmap",
            SdpAttributeType::SctpPort => "sctp-port",
            SdpAttributeType::Sendonly => "sendonly",
            SdpAttributeType::Sendrecv => "sendrecv",
            SdpAttributeType::Setup => "setup",
            SdpAttributeType::Simulcast => "simulcast",
            SdpAttributeType::Ssrc => "ssrc",
            SdpAttributeType::SsrcGroup => "ssrc-group",
        }
        .to_string()
    }
}

fn string_or_empty(to_parse: &str) -> Result<String, SdpParserInternalError> {
    if to_parse.is_empty() {
        Err(SdpParserInternalError::Generic(
            "This attribute is required to have a value".to_string(),
        ))
    } else {
        Ok(to_parse.to_string())
    }
}

fn parse_payload_type(to_parse: &str) -> Result<SdpAttributePayloadType, SdpParserInternalError> {
    Ok(match to_parse {
        "*" => SdpAttributePayloadType::Wildcard,
        _ => SdpAttributePayloadType::PayloadType(to_parse.parse::<u8>()?),
    })
}

fn parse_single_direction(to_parse: &str) -> Result<SdpSingleDirection, SdpParserInternalError> {
    match to_parse {
        "send" => Ok(SdpSingleDirection::Send),
        "recv" => Ok(SdpSingleDirection::Recv),
        x => Err(SdpParserInternalError::Generic(
            format!("Unknown direction description found: '{:}'", x).to_string(),
        )),
    }
}

fn parse_sctp_port(to_parse: &str) -> Result<SdpAttribute, SdpParserInternalError> {
    let port = to_parse.parse()?;
    if port > 65535 {
        return Err(SdpParserInternalError::Generic(format!(
            "Sctpport port {} can only be a bit 16bit number",
            port
        )));
    }
    Ok(SdpAttribute::SctpPort(port))
}

fn parse_candidate(to_parse: &str) -> Result<SdpAttribute, SdpParserInternalError> {
    let tokens: Vec<&str> = to_parse.split_whitespace().collect();
    if tokens.len() < 8 {
        return Err(SdpParserInternalError::Generic(
            "Candidate needs to have minimum eigth tokens".to_string(),
        ));
    }
    let component = tokens[1].parse::<u32>()?;
    let transport = match tokens[2].to_lowercase().as_ref() {
        "udp" => SdpAttributeCandidateTransport::Udp,
        "tcp" => SdpAttributeCandidateTransport::Tcp,
        _ => {
            return Err(SdpParserInternalError::Generic(
                "Unknonw candidate transport value".to_string(),
            ));
        }
    };
    let priority = tokens[3].parse::<u64>()?;
    let address = parse_unicast_address(tokens[4])?;
    let port = tokens[5].parse::<u32>()?;
    if port > 65535 {
        return Err(SdpParserInternalError::Generic(
            "ICE candidate port can only be a bit 16bit number".to_string(),
        ));
    }
    match tokens[6].to_lowercase().as_ref() {
        "typ" => (),
        _ => {
            return Err(SdpParserInternalError::Generic(
                "Candidate attribute token must be 'typ'".to_string(),
            ));
        }
    };
    let cand_type = match tokens[7].to_lowercase().as_ref() {
        "host" => SdpAttributeCandidateType::Host,
        "srflx" => SdpAttributeCandidateType::Srflx,
        "prflx" => SdpAttributeCandidateType::Prflx,
        "relay" => SdpAttributeCandidateType::Relay,
        _ => {
            return Err(SdpParserInternalError::Generic(
                "Unknow candidate type value".to_string(),
            ));
        }
    };
    let mut cand = SdpAttributeCandidate::new(
        tokens[0].to_string(),
        component,
        transport,
        priority,
        address,
        port,
        cand_type,
    );
    if tokens.len() > 8 {
        let mut index = 8;
        while tokens.len() > index + 1 {
            match tokens[index].to_lowercase().as_ref() {
                "generation" => {
                    let generation = tokens[index + 1].parse::<u32>()?;
                    cand.set_generation(generation);
                    index += 2;
                }
                "network-cost" => {
                    let cost = tokens[index + 1].parse::<u32>()?;
                    cand.set_network_cost(cost);
                    index += 2;
                }
                "raddr" => {
                    let addr = parse_unicast_address(tokens[index + 1])?;
                    cand.set_remote_address(addr);
                    index += 2;
                }
                "rport" => {
                    let port = tokens[index + 1].parse::<u32>()?;
                    if port > 65535 {
                        return Err(SdpParserInternalError::Generic(
                            "ICE candidate rport can only be a bit 16bit number".to_string(),
                        ));
                    }
                    cand.set_remote_port(port);
                    index += 2;
                }
                "tcptype" => {
                    cand.set_tcp_type(match tokens[index + 1].to_lowercase().as_ref() {
                        "active" => SdpAttributeCandidateTcpType::Active,
                        "passive" => SdpAttributeCandidateTcpType::Passive,
                        "so" => SdpAttributeCandidateTcpType::Simultaneous,
                        _ => {
                            return Err(SdpParserInternalError::Generic(
                                "Unknown tcptype value in candidate line".to_string(),
                            ));
                        }
                    });
                    index += 2;
                }
                "ufrag" => {
                    let ufrag = tokens[index + 1];
                    cand.set_ufrag(ufrag.to_string());
                    index += 2;
                }
                _ => {
                    let name = tokens[index].to_string();
                    let value = tokens[index + 1].to_string();
                    cand.add_unknown_extension(name, value);
                    index += 2;
                }
            };
        }
        if tokens.len() > index {
            return Err(SdpParserInternalError::Unsupported(
                "Ice candidate extension name without value".to_string(),
            ));
        }
    }
    Ok(SdpAttribute::Candidate(cand))
}

fn parse_dtls_message(to_parse: &str) -> Result<SdpAttribute, SdpParserInternalError> {
    let tokens: Vec<&str> = to_parse.split(' ').collect();

    if tokens.len() != 2 {
        return Err(SdpParserInternalError::Generic(
            "dtls-message must have a role token and a value token.".to_string(),
        ));
    }

    Ok(SdpAttribute::DtlsMessage(match tokens[0] {
        "client" => SdpAttributeDtlsMessage::Client(tokens[1].to_string()),
        "server" => SdpAttributeDtlsMessage::Server(tokens[1].to_string()),
        e => {
            return Err(SdpParserInternalError::Generic(
                format!("dtls-message has unknown role token '{}'", e).to_string(),
            ));
        }
    }))
}

// Returns true if valid byte-string as defined by RFC 4566
// https://tools.ietf.org/html/rfc4566
fn valid_byte_string(input: &str) -> bool {
    !(input.contains(0x00 as char) || input.contains(0x0A as char) || input.contains(0x0D as char))
}

// ABNF for extmap is defined in RFC 5285
// https://tools.ietf.org/html/rfc5285#section-7
fn parse_extmap(to_parse: &str) -> Result<SdpAttribute, SdpParserInternalError> {
    let tokens: Vec<&str> = to_parse.split_whitespace().collect();
    if tokens.len() < 2 {
        return Err(SdpParserInternalError::Generic(
            "Extmap needs to have at least two tokens".to_string(),
        ));
    }
    let id: u16;
    let mut direction: Option<SdpAttributeDirection> = None;
    if tokens[0].find('/') == None {
        id = tokens[0].parse::<u16>()?;
    } else {
        let id_dir: Vec<&str> = tokens[0].splitn(2, '/').collect();
        id = id_dir[0].parse::<u16>()?;
        direction = Some(match id_dir[1].to_lowercase().as_ref() {
            "recvonly" => SdpAttributeDirection::Recvonly,
            "sendonly" => SdpAttributeDirection::Sendonly,
            "sendrecv" => SdpAttributeDirection::Sendrecv,
            _ => {
                return Err(SdpParserInternalError::Generic(
                    "Unsupported direction in extmap value".to_string(),
                ));
            }
        })
    }
    // Consider replacing to_parse.split_whitespace() above with splitn on space. Would we want the pattern to split on any amout of any kind of whitespace?
    let extension_attributes = if tokens.len() == 2 {
        None
    } else {
        let ext_string: String = tokens[2..].join(" ");
        if !valid_byte_string(&ext_string) {
            return Err(SdpParserInternalError::Generic(
                "Illegal character in extmap extension attributes".to_string(),
            ));
        }
        Some(ext_string)
    };
    Ok(SdpAttribute::Extmap(SdpAttributeExtmap {
        id,
        direction,
        url: tokens[1].to_string(),
        extension_attributes,
    }))
}

fn parse_fingerprint(to_parse: &str) -> Result<SdpAttribute, SdpParserInternalError> {
    let tokens: Vec<&str> = to_parse.split_whitespace().collect();
    if tokens.len() != 2 {
        return Err(SdpParserInternalError::Generic(
            "Fingerprint needs to have two tokens".to_string(),
        ));
    }

    let fingerprint_token = tokens[1].to_string();
    let parse_tokens = |expected_len| -> Result<Vec<u8>, SdpParserInternalError> {
        let bytes = fingerprint_token
            .split(':')
            .map(|byte_token| {
                if byte_token.len() != 2 {
                    return Err(SdpParserInternalError::Generic(
                        "fingerpint's byte tokens must have 2 hexdigits".to_string(),
                    ));
                }
                Ok(u8::from_str_radix(byte_token, 16)?)
            })
            .collect::<Result<Vec<u8>, _>>()?;

        if bytes.len() != expected_len {
            return Err(SdpParserInternalError::Generic(format!(
                "fingerprint has {} bytes but should have {} bytes",
                bytes.len(),
                expected_len
            )));
        }

        Ok(bytes)
    };

    let hash_algorithm = match tokens[0] {
        "sha-1" => SdpAttributeFingerprintHashType::Sha1,
        "sha-224" => SdpAttributeFingerprintHashType::Sha224,
        "sha-256" => SdpAttributeFingerprintHashType::Sha256,
        "sha-384" => SdpAttributeFingerprintHashType::Sha384,
        "sha-512" => SdpAttributeFingerprintHashType::Sha512,
        unknown => {
            return Err(SdpParserInternalError::Unsupported(format!(
                "fingerprint contains an unsupported hash algorithm '{}'",
                unknown
            )));
        }
    };

    let fingerprint = match hash_algorithm {
        SdpAttributeFingerprintHashType::Sha1 => parse_tokens(20)?,
        SdpAttributeFingerprintHashType::Sha224 => parse_tokens(28)?,
        SdpAttributeFingerprintHashType::Sha256 => parse_tokens(32)?,
        SdpAttributeFingerprintHashType::Sha384 => parse_tokens(48)?,
        SdpAttributeFingerprintHashType::Sha512 => parse_tokens(64)?,
    };

    Ok(SdpAttribute::Fingerprint(SdpAttributeFingerprint {
        hash_algorithm,
        fingerprint,
    }))
}

fn parse_fmtp(to_parse: &str) -> Result<SdpAttribute, SdpParserInternalError> {
    let tokens: Vec<&str> = to_parse.splitn(2, ' ').collect();

    if tokens.len() != 2 {
        return Err(SdpParserInternalError::Unsupported(
            "Fmtp attributes require a payload type and a parameter block.".to_string(),
        ));
    }

    let payload_token = tokens[0];
    let parameter_token = tokens[1];

    // Default initiliaze SdpAttributeFmtpParameters
    let mut parameters = SdpAttributeFmtpParameters {
        packetization_mode: 0,
        level_asymmetry_allowed: false,
        profile_level_id: 0x0042_0010,
        max_fs: 0,
        max_cpb: 0,
        max_dpb: 0,
        max_br: 0,
        max_mbps: 0,
        usedtx: false,
        stereo: false,
        useinbandfec: false,
        cbr: false,
        max_fr: 0,
        maxplaybackrate: 48000,
        encodings: Vec::new(),
        dtmf_tones: "".to_string(),
        unknown_tokens: Vec::new(),
    };

    if parameter_token.contains('=') {
        let parameter_tokens: Vec<&str> = parameter_token.split(';').collect();

        for parameter_token in parameter_tokens.iter() {
            let name_value_pair: Vec<&str> = parameter_token.splitn(2, '=').collect();

            if name_value_pair.len() != 2 {
                return Err(SdpParserInternalError::Generic(
                    "A fmtp parameter must be either a telephone event, a parameter list or
                                                                    a red codec list"
                        .to_string(),
                ));
            }

            let parse_bool = |val: &str,
                              param_name: &str|
             -> Result<bool, SdpParserInternalError> {
                match val.parse::<u8>()? {
                    0 => Ok(false),
                    1 => Ok(true),
                    _ => Err(SdpParserInternalError::Generic(
                        format!("The fmtp parameter '{:}' must be 0 or 1", param_name).to_string(),
                    )),
                }
            };

            let parameter_name = name_value_pair[0];
            let parameter_val = name_value_pair[1];

            match parameter_name.to_uppercase().as_str() {
                // H264
                "PROFILE-LEVEL-ID" => {
                    parameters.profile_level_id = match u32::from_str_radix(parameter_val, 16)? {
                        x @ 0...0x00ff_ffff => x,
                        _ => return Err(SdpParserInternalError::Generic(
                            "The fmtp parameter 'profile-level-id' must be in range [0,0xffffff]"
                                .to_string(),
                        )),
                    }
                }
                "PACKETIZATION-MODE" => {
                    parameters.packetization_mode = match parameter_val.parse::<u32>()? {
                        x @ 0...2 => x,
                        _ => {
                            return Err(SdpParserInternalError::Generic(
                                "The fmtp parameter 'packetization-mode' must be 0,1 or 2"
                                    .to_string(),
                            ));
                        }
                    }
                }
                "LEVEL-ASYMMETRY-ALLOWED" => {
                    parameters.level_asymmetry_allowed =
                        parse_bool(parameter_val, "level-asymmetry-allowed")?
                }
                "MAX-MBPS" => parameters.max_mbps = parameter_val.parse::<u32>()?,
                "MAX-FS" => parameters.max_fs = parameter_val.parse::<u32>()?,
                "MAX-CPB" => parameters.max_cpb = parameter_val.parse::<u32>()?,
                "MAX-DPB" => parameters.max_dpb = parameter_val.parse::<u32>()?,
                "MAX-BR" => parameters.max_br = parameter_val.parse::<u32>()?,

                // VP8 and VP9
                "MAX-FR" => parameters.max_fr = parameter_val.parse::<u32>()?,

                //Opus
                "MAXPLAYBACKRATE" => parameters.maxplaybackrate = parameter_val.parse::<u32>()?,
                "USEDTX" => parameters.usedtx = parse_bool(parameter_val, "usedtx")?,
                "STEREO" => parameters.stereo = parse_bool(parameter_val, "stereo")?,
                "USEINBANDFEC" => {
                    parameters.useinbandfec = parse_bool(parameter_val, "useinbandfec")?
                }
                "CBR" => parameters.cbr = parse_bool(parameter_val, "cbr")?,
                _ => parameters.unknown_tokens.push(parameter_token.to_string()),
            }
        }
    } else if parameter_token.contains('/') {
        let encodings: Vec<&str> = parameter_token.split('/').collect();

        for encoding in encodings {
            match encoding.parse::<u8>()? {
                x @ 0...128 => parameters.encodings.push(x),
                _ => {
                    return Err(SdpParserInternalError::Generic(
                        "Red codec must be in range [0,128]".to_string(),
                    ));
                }
            }
        }
    } else {
        // This is the case for the 'telephone-event' codec
        let dtmf_tones: Vec<&str> = parameter_token.split(',').collect();
        let mut dtmf_tone_is_ok = true;

        // This closure verifies the output of some_number_as_string.parse::<u8>().ok() like calls
        let validate_digits = |digit_option: Option<u8>| -> Option<u8> {
            match digit_option {
                Some(x) => match x {
                    0...100 => Some(x),
                    _ => None,
                },
                None => None,
            }
        };

        // This loop does some sanity checking on the passed dtmf tones
        for dtmf_tone in dtmf_tones {
            let dtmf_tone_range: Vec<&str> = dtmf_tone.splitn(2, '-').collect();

            dtmf_tone_is_ok = match dtmf_tone_range.len() {
                // In this case the dtmf tone is a range
                2 => {
                    match validate_digits(dtmf_tone_range[0].parse::<u8>().ok()) {
                        Some(l) => match validate_digits(dtmf_tone_range[1].parse::<u8>().ok()) {
                            Some(u) => {
                                // Check that the first part of the range is smaller than the second part
                                l < u
                            }
                            None => false,
                        },
                        None => false,
                    }
                }
                // In this case the dtmf tone is a single tone
                1 => validate_digits(dtmf_tone.parse::<u8>().ok()).is_some(),
                _ => false,
            };

            if !dtmf_tone_is_ok {
                break;
            }
        }

        // Set the parsed dtmf tones or in case the parsing was insuccessfull, set it to the default "0-15"
        parameters.dtmf_tones = if dtmf_tone_is_ok {
            parameter_token.to_string()
        } else {
            "0-15".to_string()
        };
    }

    Ok(SdpAttribute::Fmtp(SdpAttributeFmtp {
        payload_type: payload_token.parse::<u8>()?,
        parameters,
    }))
}

fn parse_group(to_parse: &str) -> Result<SdpAttribute, SdpParserInternalError> {
    let mut tokens = to_parse.split_whitespace();
    let semantics = match tokens.next() {
        None => {
            return Err(SdpParserInternalError::Generic(
                "Group attribute is missing semantics token".to_string(),
            ));
        }
        Some(x) => match x.to_uppercase().as_ref() {
            "LS" => SdpAttributeGroupSemantic::LipSynchronization,
            "FID" => SdpAttributeGroupSemantic::FlowIdentification,
            "SRF" => SdpAttributeGroupSemantic::SingleReservationFlow,
            "ANAT" => SdpAttributeGroupSemantic::AlternateNetworkAddressType,
            "FEC" => SdpAttributeGroupSemantic::ForwardErrorCorrection,
            "DDP" => SdpAttributeGroupSemantic::DecodingDependency,
            "BUNDLE" => SdpAttributeGroupSemantic::Bundle,
            unknown => {
                return Err(SdpParserInternalError::Unsupported(format!(
                    "Unknown group semantic '{:?}' found",
                    unknown
                )));
            }
        },
    };
    Ok(SdpAttribute::Group(SdpAttributeGroup {
        semantics,
        tags: tokens.map(ToString::to_string).collect(),
    }))
}

fn parse_ice_options(to_parse: &str) -> Result<SdpAttribute, SdpParserInternalError> {
    if to_parse.is_empty() {
        return Err(SdpParserInternalError::Generic(
            "ice-options is required to have a value".to_string(),
        ));
    }
    Ok(SdpAttribute::IceOptions(
        to_parse
            .split_whitespace()
            .map(ToString::to_string)
            .collect(),
    ))
}

fn parse_imageattr_tokens(to_parse: &str, separator: char) -> Vec<String> {
    let mut tokens = Vec::new();
    let mut open_braces_counter = 0;
    let mut current_tokens = Vec::new();

    for token in to_parse.split(separator) {
        if token.contains('[') {
            open_braces_counter += 1;
        }
        if token.contains(']') {
            open_braces_counter -= 1;
        }

        current_tokens.push(token.to_string());

        if open_braces_counter == 0 {
            tokens.push(current_tokens.join(&separator.to_string()));
            current_tokens = Vec::new();
        }
    }

    tokens
}

fn parse_imagettr_braced_token(to_parse: &str) -> Option<&str> {
    if !to_parse.ends_with(']') {
        return None;
    }

    Some(&to_parse[1..to_parse.len() - 1])
}

fn parse_image_attr_xyrange(
    to_parse: &str,
) -> Result<SdpAttributeImageAttrXYRange, SdpParserInternalError> {
    if to_parse.starts_with('[') {
        let value_tokens = parse_imagettr_braced_token(to_parse).ok_or_else(|| {
            SdpParserInternalError::Generic(
                "imageattr's xyrange has no closing tag ']'".to_string(),
            )
        })?;

        if to_parse.contains(':') {
            // Range values
            let range_tokens: Vec<&str> = value_tokens.split(':').collect();

            if range_tokens.len() == 3 {
                Ok(SdpAttributeImageAttrXYRange::Range(
                    range_tokens[0].parse::<u32>()?,
                    range_tokens[2].parse::<u32>()?,
                    Some(range_tokens[1].parse::<u32>()?),
                ))
            } else if range_tokens.len() == 2 {
                Ok(SdpAttributeImageAttrXYRange::Range(
                    range_tokens[0].parse::<u32>()?,
                    range_tokens[1].parse::<u32>()?,
                    None,
                ))
            } else {
                Err(SdpParserInternalError::Generic(
                    "imageattr's xyrange must contain 2 or 3 fields".to_string(),
                ))
            }
        } else {
            // Discrete values
            let values = value_tokens
                .split(',')
                .map(str::parse::<u32>)
                .collect::<Result<Vec<u32>, _>>()?;

            if values.len() < 2 {
                return Err(SdpParserInternalError::Generic(
                    "imageattr's discrete value list must have at least two elements".to_string(),
                ));
            }

            Ok(SdpAttributeImageAttrXYRange::DiscreteValues(values))
        }
    } else {
        Ok(SdpAttributeImageAttrXYRange::DiscreteValues(vec![
            to_parse.parse::<u32>()?
        ]))
    }
}

fn parse_image_attr_set(
    to_parse: &str,
) -> Result<SdpAttributeImageAttrSet, SdpParserInternalError> {
    let mut tokens = parse_imageattr_tokens(to_parse, ',').into_iter();

    let x_token = tokens.next().ok_or_else(|| {
        SdpParserInternalError::Generic("imageattr set is missing the 'x=' token".to_string())
    })?;
    if !x_token.starts_with("x=") {
        return Err(SdpParserInternalError::Generic(
            "The first token in an imageattr set must begin with 'x='".to_string(),
        ));
    }
    let x = parse_image_attr_xyrange(&x_token[2..])?;

    let y_token = tokens.next().ok_or_else(|| {
        SdpParserInternalError::Generic("imageattr set is missing the 'y=' token".to_string())
    })?;
    if !y_token.starts_with("y=") {
        return Err(SdpParserInternalError::Generic(
            "The second token in an imageattr set must begin with 'y='".to_string(),
        ));
    }
    let y = parse_image_attr_xyrange(&y_token[2..])?;

    let mut sar = None;
    let mut par = None;
    let mut q = None;

    let parse_ps_range = |resolution_range: &str| -> Result<(f32, f32), SdpParserInternalError> {
        let minmax_pair: Vec<&str> = resolution_range.split('-').collect();

        if minmax_pair.len() != 2 {
            return Err(SdpParserInternalError::Generic(
                "imageattr's par and sar ranges must have two components".to_string(),
            ));
        }

        let min = minmax_pair[0].parse::<f32>()?;
        let max = minmax_pair[1].parse::<f32>()?;

        if min >= max {
            return Err(SdpParserInternalError::Generic(
                "In imageattr's par and sar ranges, first must be < than the second".to_string(),
            ));
        }

        Ok((min, max))
    };

    for current_token in tokens {
        if current_token.starts_with("sar=") {
            let value_token = &current_token[4..];
            if value_token.starts_with('[') {
                let sar_values = parse_imagettr_braced_token(value_token).ok_or_else(|| {
                    SdpParserInternalError::Generic(
                        "imageattr's sar value is missing closing tag ']'".to_string(),
                    )
                })?;

                if value_token.contains('-') {
                    // Range
                    let range = parse_ps_range(sar_values)?;
                    sar = Some(SdpAttributeImageAttrSRange::Range(range.0, range.1))
                } else if value_token.contains(',') {
                    // Discrete values
                    let values = sar_values
                        .split(',')
                        .map(str::parse::<f32>)
                        .collect::<Result<Vec<f32>, _>>()?;

                    if values.len() < 2 {
                        return Err(SdpParserInternalError::Generic(
                            "imageattr's sar discrete value list must have at least two values"
                                .to_string(),
                        ));
                    }

                    // Check that all the values are ascending
                    let mut last_value = 0.0;
                    for value in &values {
                        if last_value >= *value {
                            return Err(SdpParserInternalError::Generic(
                                "imageattr's sar discrete value list must contain ascending values"
                                    .to_string(),
                            ));
                        }
                        last_value = *value;
                    }
                    sar = Some(SdpAttributeImageAttrSRange::DiscreteValues(values))
                }
            } else {
                sar = Some(SdpAttributeImageAttrSRange::DiscreteValues(vec![
                    value_token.parse::<f32>()?,
                ]))
            }
        } else if current_token.starts_with("par=") {
            let braced_value_token = &current_token[4..];
            if !braced_value_token.starts_with('[') {
                return Err(SdpParserInternalError::Generic(
                    "imageattr's par value must start with '['".to_string(),
                ));
            }

            let par_values = parse_imagettr_braced_token(braced_value_token).ok_or_else(|| {
                SdpParserInternalError::Generic(
                    "imageattr's par value must be enclosed with ']'".to_string(),
                )
            })?;
            let range = parse_ps_range(par_values)?;
            par = Some(SdpAttributeImageAttrPRange {
                min: range.0,
                max: range.1,
            })
        } else if current_token.starts_with("q=") {
            q = Some(current_token[2..].parse::<f32>()?);
        }
    }

    Ok(SdpAttributeImageAttrSet { x, y, sar, par, q })
}

fn parse_image_attr_set_list<I>(
    tokens: &mut iter::Peekable<I>,
) -> Result<SdpAttributeImageAttrSetList, SdpParserInternalError>
where
    I: Iterator<Item = String> + Clone,
{
    let parse_set = |set_token: &str| -> Result<SdpAttributeImageAttrSet, SdpParserInternalError> {
        Ok(parse_image_attr_set(
            parse_imagettr_braced_token(set_token).ok_or_else(|| {
                SdpParserInternalError::Generic(
                    "imageattr sets must be enclosed by ']'".to_string(),
                )
            })?,
        )?)
    };

    match tokens
        .next()
        .ok_or_else(|| {
            SdpParserInternalError::Generic(
                "imageattr must have a parameter set after a direction token".to_string(),
            )
        })?
        .as_str()
    {
        "*" => Ok(SdpAttributeImageAttrSetList::Wildcard),
        x => {
            let mut sets = vec![parse_set(x)?];
            while let Some(set_str) = tokens.clone().peek() {
                if set_str.starts_with('[') {
                    sets.push(parse_set(&tokens.next().unwrap())?);
                } else {
                    break;
                }
            }

            Ok(SdpAttributeImageAttrSetList::Sets(sets))
        }
    }
}

fn parse_image_attr(to_parse: &str) -> Result<SdpAttribute, SdpParserInternalError> {
    let mut tokens = parse_imageattr_tokens(to_parse, ' ').into_iter().peekable();

    let pt = parse_payload_type(
        tokens
            .next()
            .ok_or_else(|| {
                SdpParserInternalError::Generic("imageattr requires a payload token".to_string())
            })?
            .as_str(),
    )?;
    let first_direction = parse_single_direction(
        tokens
            .next()
            .ok_or_else(|| {
                SdpParserInternalError::Generic(
                    "imageattr's second token must be a direction token".to_string(),
                )
            })?
            .as_str(),
    )?;

    let first_set_list = parse_image_attr_set_list(&mut tokens)?;

    let mut second_set_list = SdpAttributeImageAttrSetList::Sets(Vec::new());

    // Check if there is a second direction defined
    if let Some(direction_token) = tokens.next() {
        if parse_single_direction(direction_token.as_str())? == first_direction {
            return Err(SdpParserInternalError::Generic(
                "imageattr's second direction token must be different from the first one"
                    .to_string(),
            ));
        }

        second_set_list = parse_image_attr_set_list(&mut tokens)?;
    }

    if tokens.next().is_some() {
        return Err(SdpParserInternalError::Generic(
            "imageattr must not contain any token after the second set list".to_string(),
        ));
    }

    Ok(SdpAttribute::ImageAttr(match first_direction {
        SdpSingleDirection::Send => SdpAttributeImageAttr {
            pt,
            send: first_set_list,
            recv: second_set_list,
        },
        SdpSingleDirection::Recv => SdpAttributeImageAttr {
            pt,
            send: second_set_list,
            recv: first_set_list,
        },
    }))
}

fn parse_msid(to_parse: &str) -> Result<SdpAttribute, SdpParserInternalError> {
    let mut tokens = to_parse.split_whitespace();
    let id = match tokens.next() {
        None => {
            return Err(SdpParserInternalError::Generic(
                "Msid attribute is missing msid-id token".to_string(),
            ));
        }
        Some(x) => x.to_string(),
    };
    let appdata = match tokens.next() {
        None => None,
        Some(x) => Some(x.to_string()),
    };
    Ok(SdpAttribute::Msid(SdpAttributeMsid { id, appdata }))
}

fn parse_msid_semantic(to_parse: &str) -> Result<SdpAttribute, SdpParserInternalError> {
    let tokens: Vec<_> = to_parse.split_whitespace().collect();
    if tokens.is_empty() {
        return Err(SdpParserInternalError::Generic(
            "Msid-semantic attribute is missing msid-semantic token".to_string(),
        ));
    }
    // TODO: Should msids be checked to ensure they are non empty?
    let semantic = SdpAttributeMsidSemantic {
        semantic: tokens[0].to_string(),
        msids: tokens[1..].iter().map(ToString::to_string).collect(),
    };
    Ok(SdpAttribute::MsidSemantic(semantic))
}

fn parse_rid(to_parse: &str) -> Result<SdpAttribute, SdpParserInternalError> {
    let tokens: Vec<&str> = to_parse.splitn(3, ' ').collect();

    if tokens.len() < 2 {
        return Err(SdpParserInternalError::Generic(
            "A rid attribute must at least have an id and a direction token.".to_string(),
        ));
    }

    // Default initilize
    let mut params = SdpAttributeRidParameters {
        max_width: 0,
        max_height: 0,
        max_fps: 0,
        max_fs: 0,
        max_br: 0,
        max_pps: 0,
        unknown: Vec::new(),
    };
    let mut formats: Vec<u16> = Vec::new();
    let mut depends: Vec<String> = Vec::new();

    if let Some(param_token) = tokens.get(2) {
        let mut parameters = param_token.split(';').peekable();

        // The 'pt' parameter must be the first parameter if present, so it
        // cannot be checked along with the other parameters below
        if let Some(maybe_fmt_parameter) = parameters.clone().peek() {
            if maybe_fmt_parameter.starts_with("pt=") {
                let fmt_list = maybe_fmt_parameter[3..].split(',');
                for fmt in fmt_list {
                    formats.push(fmt.trim().parse::<u16>()?);
                }

                parameters.next();
            }
        }

        for param in parameters {
            // TODO: Bug 1225877. Add support for params without '='
            let param_value_pair: Vec<&str> = param.splitn(2, '=').collect();
            if param_value_pair.len() != 2 {
                return Err(SdpParserInternalError::Generic(
                    "A rid parameter needs to be of form 'param=value'".to_string(),
                ));
            }

            match param_value_pair[0] {
                "max-width" => params.max_width = param_value_pair[1].parse::<u32>()?,
                "max-height" => params.max_height = param_value_pair[1].parse::<u32>()?,
                "max-fps" => params.max_fps = param_value_pair[1].parse::<u32>()?,
                "max-fs" => params.max_fs = param_value_pair[1].parse::<u32>()?,
                "max-br" => params.max_br = param_value_pair[1].parse::<u32>()?,
                "max-pps" => params.max_pps = param_value_pair[1].parse::<u32>()?,
                "depends" => {
                    depends.extend(param_value_pair[1].split(',').map(ToString::to_string));
                }
                _ => params.unknown.push(param.to_string()),
            }
        }
    }

    Ok(SdpAttribute::Rid(SdpAttributeRid {
        id: tokens[0].to_string(),
        direction: parse_single_direction(tokens[1])?,
        formats,
        params,
        depends,
    }))
}

fn parse_remote_candidates(to_parse: &str) -> Result<SdpAttribute, SdpParserInternalError> {
    let mut tokens = to_parse.split_whitespace();
    let component = match tokens.next() {
        None => {
            return Err(SdpParserInternalError::Generic(
                "Remote-candidate attribute is missing component ID".to_string(),
            ));
        }
        Some(x) => x.parse::<u32>()?,
    };
    let address = match tokens.next() {
        None => {
            return Err(SdpParserInternalError::Generic(
                "Remote-candidate attribute is missing connection address".to_string(),
            ));
        }
        Some(x) => parse_unicast_address(x)?,
    };
    let port = match tokens.next() {
        None => {
            return Err(SdpParserInternalError::Generic(
                "Remote-candidate attribute is missing port number".to_string(),
            ));
        }
        Some(x) => x.parse::<u32>()?,
    };
    if port > 65535 {
        return Err(SdpParserInternalError::Generic(
            "Remote-candidate port can only be a bit 16bit number".to_string(),
        ));
    };
    Ok(SdpAttribute::RemoteCandidate(SdpAttributeRemoteCandidate {
        component,
        address,
        port,
    }))
}

fn parse_rtpmap(to_parse: &str) -> Result<SdpAttribute, SdpParserInternalError> {
    let mut tokens = to_parse.split_whitespace();
    let payload_type: u8 = match tokens.next() {
        None => {
            return Err(SdpParserInternalError::Generic(
                "Rtpmap missing payload type".to_string(),
            ));
        }
        Some(x) => {
            let pt = x.parse::<u8>()?;
            if pt > 127 {
                return Err(SdpParserInternalError::Generic(
                    "Rtpmap payload type must be less then 127".to_string(),
                ));
            };
            pt
        }
    };
    let mut parameters = match tokens.next() {
        None => {
            return Err(SdpParserInternalError::Generic(
                "Rtpmap missing payload type".to_string(),
            ));
        }
        Some(x) => x.split('/'),
    };
    let name = match parameters.next() {
        None => {
            return Err(SdpParserInternalError::Generic(
                "Rtpmap missing codec name".to_string(),
            ));
        }
        Some(x) => x.to_string(),
    };
    let frequency = match parameters.next() {
        None => {
            return Err(SdpParserInternalError::Generic(
                "Rtpmap missing codec name".to_string(),
            ));
        }
        Some(x) => x.parse::<u32>()?,
    };
    let mut rtpmap = SdpAttributeRtpmap::new(payload_type, name, frequency);
    if let Some(x) = parameters.next() {
        rtpmap.set_channels(x.parse::<u32>()?)
    };
    Ok(SdpAttribute::Rtpmap(rtpmap))
}

fn parse_rtcp(to_parse: &str) -> Result<SdpAttribute, SdpParserInternalError> {
    let mut tokens = to_parse.split_whitespace();
    let port = match tokens.next() {
        None => {
            return Err(SdpParserInternalError::Generic(
                "Rtcp attribute is missing port number".to_string(),
            ));
        }
        Some(x) => x.parse::<u16>()?,
    };
    let mut rtcp = SdpAttributeRtcp::new(port);
    match tokens.next() {
        None => (),
        Some(x) => {
            parse_network_type(x)?;
            match tokens.next() {
                None => {
                    return Err(SdpParserInternalError::Generic(
                        "Rtcp attribute is missing address type token".to_string(),
                    ));
                }
                Some(x) => {
                    let addrtype = parse_address_type(x)?;
                    let addr = match tokens.next() {
                        None => {
                            return Err(SdpParserInternalError::Generic(
                                "Rtcp attribute is missing ip address token".to_string(),
                            ));
                        }
                        Some(x) => {
                            let addr = parse_unicast_address(x)?;
                            if !addrtype.same_protocol(&addr) {
                                return Err(SdpParserInternalError::Generic(
                                    "Failed to parse unicast address attribute.\
                                     addrtype does not match address."
                                        .to_string(),
                                ));
                            }
                            addr
                        }
                    };
                    rtcp.set_addr(addr);
                }
            };
        }
    };
    Ok(SdpAttribute::Rtcp(rtcp))
}

fn parse_rtcp_fb(to_parse: &str) -> Result<SdpAttribute, SdpParserInternalError> {
    let tokens: Vec<&str> = to_parse.splitn(4, ' ').collect();

    // Parse this in advance to use it later in the parameter switch
    let feedback_type = match tokens.get(1) {
        Some(x) => match *x {
            "ack" => SdpAttributeRtcpFbType::Ack,
            "ccm" => SdpAttributeRtcpFbType::Ccm,
            "nack" => SdpAttributeRtcpFbType::Nack,
            "trr-int" => SdpAttributeRtcpFbType::TrrInt,
            "goog-remb" => SdpAttributeRtcpFbType::Remb,
            "transport-cc" => SdpAttributeRtcpFbType::TransCC,
            _ => {
                return Err(SdpParserInternalError::Unsupported(
                    format!("Unknown rtcpfb feedback type: {:?}", x).to_string(),
                ));
            }
        },
        None => {
            return Err(SdpParserInternalError::Generic(
                "Error parsing rtcpfb: no feedback type".to_string(),
            ));
        }
    };

    // Parse this in advance to make the initilization block below better readable
    let parameter = match feedback_type {
        SdpAttributeRtcpFbType::Ack => match tokens.get(2) {
            Some(x) => match *x {
                "rpsi" | "app" => x.to_string(),
                _ => {
                    return Err(SdpParserInternalError::Unsupported(
                        format!("Unknown rtcpfb ack parameter: {:?}", x).to_string(),
                    ));
                }
            },
            None => {
                return Err(SdpParserInternalError::Unsupported(
                    "The rtcpfb ack feeback type needs a parameter:".to_string(),
                ));
            }
        },
        SdpAttributeRtcpFbType::Ccm => match tokens.get(2) {
            Some(x) => match *x {
                "fir" | "tmmbr" | "tstr" | "vbcm" => x.to_string(),
                _ => {
                    return Err(SdpParserInternalError::Unsupported(
                        format!("Unknown rtcpfb ccm parameter: {:?}", x).to_string(),
                    ));
                }
            },
            None => "".to_string(),
        },
        SdpAttributeRtcpFbType::Nack => match tokens.get(2) {
            Some(x) => match *x {
                "sli" | "pli" | "rpsi" | "app" => x.to_string(),
                _ => {
                    return Err(SdpParserInternalError::Unsupported(
                        format!("Unknown rtcpfb nack parameter: {:?}", x).to_string(),
                    ));
                }
            },
            None => "".to_string(),
        },
        SdpAttributeRtcpFbType::TrrInt => match tokens.get(2) {
            Some(x) => match x {
                _ if x.parse::<u32>().is_ok() => x.to_string(),
                _ => {
                    return Err(SdpParserInternalError::Generic(
                        format!("Unknown rtcpfb trr-int parameter: {:?}", x).to_string(),
                    ));
                }
            },
            None => {
                return Err(SdpParserInternalError::Generic(
                    "The rtcpfb trr-int feedback type needs a parameter".to_string(),
                ));
            }
        },
        SdpAttributeRtcpFbType::Remb => match tokens.get(2) {
            Some(x) => match x {
                _ => {
                    return Err(SdpParserInternalError::Unsupported(
                        format!("Unknown rtcpfb remb parameter: {:?}", x).to_string(),
                    ));
                }
            },
            None => "".to_string(),
        },
        SdpAttributeRtcpFbType::TransCC => match tokens.get(2) {
            Some(x) => match x {
                _ => {
                    return Err(SdpParserInternalError::Unsupported(
                        format!("Unknown rtcpfb transport-cc parameter: {:?}", x).to_string(),
                    ));
                }
            },
            None => "".to_string(),
        },
    };

    Ok(SdpAttribute::Rtcpfb(SdpAttributeRtcpFb {
        payload_type: parse_payload_type(tokens[0])?,
        feedback_type,
        parameter,
        extra: match tokens.get(3) {
            Some(x) => x.to_string(),
            None => "".to_string(),
        },
    }))
}

fn parse_sctpmap(to_parse: &str) -> Result<SdpAttribute, SdpParserInternalError> {
    let tokens: Vec<&str> = to_parse.split_whitespace().collect();
    if tokens.len() != 3 {
        return Err(SdpParserInternalError::Generic(
            "Sctpmap needs to have three tokens".to_string(),
        ));
    }
    let port = tokens[0].parse::<u16>()?;
    if tokens[1].to_lowercase() != "webrtc-datachannel" {
        return Err(SdpParserInternalError::Generic(
            "Unsupported sctpmap type token".to_string(),
        ));
    }
    Ok(SdpAttribute::Sctpmap(SdpAttributeSctpmap {
        port,
        channels: tokens[2].parse::<u32>()?,
    }))
}

fn parse_setup(to_parse: &str) -> Result<SdpAttribute, SdpParserInternalError> {
    Ok(SdpAttribute::Setup(
        match to_parse.to_lowercase().as_ref() {
            "active" => SdpAttributeSetup::Active,
            "actpass" => SdpAttributeSetup::Actpass,
            "holdconn" => SdpAttributeSetup::Holdconn,
            "passive" => SdpAttributeSetup::Passive,
            _ => {
                return Err(SdpParserInternalError::Generic(
                    "Unsupported setup value".to_string(),
                ));
            }
        },
    ))
}

fn parse_simulcast_version_list(
    to_parse: &str,
) -> Result<Vec<SdpAttributeSimulcastVersion>, SdpParserInternalError> {
    let make_version_list = |to_parse: &str| {
        to_parse
            .split(';')
            .map(SdpAttributeSimulcastVersion::new)
            .collect()
    };
    if to_parse.contains('=') {
        let mut descriptor_versionlist_pair = to_parse.splitn(2, '=');
        match descriptor_versionlist_pair.next().unwrap() {
            // TODO Bug 1470568
            "rid" => Ok(make_version_list(
                descriptor_versionlist_pair.next().unwrap(),
            )),
            descriptor => Err(SdpParserInternalError::Generic(
                format!(
                    "Simulcast attribute has unknown list descriptor '{:?}'",
                    descriptor
                )
                .to_string(),
            )),
        }
    } else {
        Ok(make_version_list(to_parse))
    }
}

fn parse_simulcast(to_parse: &str) -> Result<SdpAttribute, SdpParserInternalError> {
    // TODO: Bug 1225877: Stop accepting all kinds of whitespace here, and only accept SP
    let mut tokens = to_parse.trim().split_whitespace();
    let first_direction = match tokens.next() {
        Some(x) => parse_single_direction(x)?,
        None => {
            return Err(SdpParserInternalError::Generic(
                "Simulcast attribute is missing send/recv value".to_string(),
            ));
        }
    };

    let first_version_list = match tokens.next() {
        Some(x) => parse_simulcast_version_list(x)?,
        None => {
            return Err(SdpParserInternalError::Generic(
                "Simulcast attribute must have an alternatives list after the direction token"
                    .to_string(),
            ));
        }
    };

    let mut second_version_list = Vec::new();
    if let Some(x) = tokens.next() {
        if parse_single_direction(x)? == first_direction {
            return Err(SdpParserInternalError::Generic(
                "Simulcast attribute has defined two times the same direction".to_string(),
            ));
        }

        second_version_list = match tokens.next() {
            Some(x) => parse_simulcast_version_list(x)?,
            None => {
                return Err(SdpParserInternalError::Generic(
                    format!(
                        "{:?}{:?}",
                        "Simulcast has defined a second direction but",
                        "no second list of simulcast stream versions"
                    )
                    .to_string(),
                ));
            }
        }
    }

    Ok(SdpAttribute::Simulcast(match first_direction {
        SdpSingleDirection::Send => SdpAttributeSimulcast {
            send: first_version_list,
            receive: second_version_list,
        },
        SdpSingleDirection::Recv => SdpAttributeSimulcast {
            send: second_version_list,
            receive: first_version_list,
        },
    }))
}

fn parse_ssrc(to_parse: &str) -> Result<SdpAttribute, SdpParserInternalError> {
    let mut tokens = to_parse.splitn(2, ' ');
    let ssrc_id = match tokens.next() {
        None => {
            return Err(SdpParserInternalError::Generic(
                "Ssrc attribute is missing ssrc-id value".to_string(),
            ));
        }
        Some(x) => x.parse::<u32>()?,
    };
    let mut ssrc = SdpAttributeSsrc::new(ssrc_id);
    match tokens.next() {
        None => (),
        Some(x) => ssrc.set_attribute(x),
    };
    Ok(SdpAttribute::Ssrc(ssrc))
}

pub fn parse_attribute(value: &str) -> Result<SdpType, SdpParserInternalError> {
    Ok(SdpType::Attribute(value.trim().parse()?))
}

#[cfg(test)]
mod tests {
    use super::*;

    macro_rules! make_check_parse {
        ($attr_type:ty, $attr_kind:path) => {
            |attr_str: &str| -> $attr_type {
                if let Ok(SdpType::Attribute($attr_kind(attr))) = parse_attribute(attr_str) {
                    attr
                } else {
                    unreachable!();
                }
            }
        };

        ($attr_kind:path) => {
            |attr_str: &str| -> SdpAttribute {
                if let Ok(SdpType::Attribute($attr_kind)) = parse_attribute(attr_str) {
                    $attr_kind
                } else {
                    unreachable!();
                }
            }
        };
    }

    macro_rules! make_check_parse_and_serialize {
        ($check_parse_func:ident, $attr_kind:path) => {
            |attr_str: &str| {
                let parsed = $attr_kind($check_parse_func(attr_str));
                assert_eq!(parsed.to_string(), attr_str.to_string());
            }
        };

        ($check_parse_func:ident) => {
            |attr_str: &str| {
                let parsed = $check_parse_func(attr_str);
                assert_eq!(parsed.to_string(), attr_str.to_string());
            }
        };
    }

    #[test]
    fn test_parse_attribute_candidate_and_serialize() {
        let check_parse = make_check_parse!(SdpAttributeCandidate, SdpAttribute::Candidate);
        let check_parse_and_serialize =
            make_check_parse_and_serialize!(check_parse, SdpAttribute::Candidate);

        check_parse_and_serialize("candidate:0 1 UDP 2122252543 172.16.156.106 49760 typ host");
        check_parse_and_serialize("candidate:foo 1 UDP 2122252543 172.16.156.106 49760 typ host");
        check_parse_and_serialize("candidate:0 1 TCP 2122252543 172.16.156.106 49760 typ host");
        check_parse_and_serialize("candidate:0 1 TCP 2122252543 ::1 49760 typ host");
        check_parse_and_serialize(
            "candidate:0 1 TCP 2122252543 2001:db8:4860::4444 49760 typ host",
        );
        check_parse_and_serialize("candidate:0 1 UDP 2122252543 172.16.156.106 49760 typ srflx");
        check_parse_and_serialize("candidate:0 1 UDP 2122252543 172.16.156.106 49760 typ prflx");
        check_parse_and_serialize("candidate:0 1 UDP 2122252543 172.16.156.106 49760 typ relay");
        check_parse_and_serialize(
            "candidate:0 1 TCP 2122252543 172.16.156.106 49760 typ host tcptype active",
        );
        check_parse_and_serialize(
            "candidate:0 1 TCP 2122252543 172.16.156.106 49760 typ host tcptype passive",
        );
        check_parse_and_serialize(
            "candidate:0 1 TCP 2122252543 172.16.156.106 49760 typ host tcptype so",
        );
        check_parse_and_serialize(
            "candidate:0 1 TCP 2122252543 172.16.156.106 49760 typ host ufrag foobar",
        );
        check_parse_and_serialize(
            "candidate:0 1 TCP 2122252543 172.16.156.106 49760 typ host network-cost 50",
        );
        check_parse_and_serialize("candidate:1 1 UDP 1685987071 24.23.204.141 54609 typ srflx raddr 192.168.1.4 rport 61665 generation 0");
        check_parse_and_serialize(
        "candidate:1 1 UDP 1685987071 24.23.204.141 54609 typ srflx raddr 192.168.1.4 rport 61665",
    );
        check_parse_and_serialize("candidate:1 1 TCP 1685987071 24.23.204.141 54609 typ srflx raddr 192.168.1.4 rport 61665 tcptype passive");
        check_parse_and_serialize("candidate:1 1 TCP 1685987071 24.23.204.141 54609 typ srflx raddr 192.168.1.4 rport 61665 tcptype passive generation 1");
        check_parse_and_serialize("candidate:1 1 TCP 1685987071 24.23.204.141 54609 typ srflx raddr 192.168.1.4 rport 61665 tcptype passive generation 1 ufrag +DGd");
        check_parse_and_serialize("candidate:1 1 TCP 1685987071 24.23.204.141 54609 typ srflx raddr 192.168.1.4 rport 61665 tcptype passive generation 1 ufrag +DGd network-cost 1");
        check_parse_and_serialize(
            "candidate:0 1 TCP 2122252543 172.16.156.106 49760 typ host unsupported foo",
        );
        check_parse_and_serialize("candidate:0 1 TCP 2122252543 172.16.156.106 49760 typ host unsupported foo more_unsupported bar");

        let candidate = check_parse("candidate:1 1 TCP 1685987071 24.23.204.141 54609 typ srflx raddr 192.168.1.4 rport 61665 tcptype passive generation 1 ufrag +DGd network-cost 1 unsupported foo");
        assert_eq!(candidate.foundation, "1".to_string());
        assert_eq!(candidate.component, 1);
        assert_eq!(candidate.transport, SdpAttributeCandidateTransport::Tcp);
        assert_eq!(candidate.priority, 1_685_987_071);
        assert_eq!(
            candidate.address,
            IpAddr::from_str("24.23.204.141").unwrap()
        );
        assert_eq!(candidate.port, 54609);
        assert_eq!(candidate.c_type, SdpAttributeCandidateType::Srflx);
        assert_eq!(
            candidate.raddr,
            Some(IpAddr::from_str("192.168.1.4").unwrap())
        );
        assert_eq!(candidate.rport, Some(61665));
        assert_eq!(
            candidate.tcp_type,
            Some(SdpAttributeCandidateTcpType::Passive)
        );
        assert_eq!(candidate.generation, Some(1));
        assert_eq!(candidate.ufrag, Some("+DGd".to_string()));
        assert_eq!(candidate.networkcost, Some(1));
        assert_eq!(
            candidate.unknown_extensions,
            vec![("unsupported".to_string(), "foo".to_string())]
        )
    }

<<<<<<< HEAD
    #[test]
    fn test_parse_attribute_candidate_errors() {
        assert!(parse_attribute("candidate:0 1 UDP 2122252543 172.16.156.106 49760 typ").is_err());
        assert!(
            parse_attribute("candidate:0 foo UDP 2122252543 172.16.156.106 49760 typ host")
                .is_err()
        );
        assert!(
            parse_attribute("candidate:0 1 FOO 2122252543 172.16.156.106 49760 typ host").is_err()
        );
        assert!(parse_attribute("candidate:0 1 UDP foo 172.16.156.106 49760 typ host").is_err());
        assert!(parse_attribute("candidate:0 1 UDP 2122252543 172.16.156 49760 typ host").is_err());
        assert!(
            parse_attribute("candidate:0 1 UDP 2122252543 172.16.156.106 70000 typ host").is_err()
        );
        assert!(
            parse_attribute("candidate:0 1 UDP 2122252543 172.16.156.106 49760 type host").is_err()
        );
        assert!(
            parse_attribute("candidate:0 1 UDP 2122252543 172.16.156.106 49760 typ fost").is_err()
        );
        assert!(parse_attribute(
            "candidate:0 1 TCP 2122252543 172.16.156.106 49760 typ host unsupported"
        )
        .is_err());
        assert!(parse_attribute(
            "candidate:0 1 TCP 2122252543 172.16.156.106 49760 typ host network-cost"
        )
        .is_err());
        assert!(parse_attribute("candidate:1 1 UDP 1685987071 24.23.204.141 54609 typ srflx raddr 192.168.1.4 rport 61665 generation B").is_err());
        assert!(parse_attribute(
            "candidate:0 1 TCP 2122252543 172.16.156.106 49760 typ host network-cost C"
        )
        .is_err());
        assert!(parse_attribute(
=======
#[test]
fn test_anonymize_attribute_candidate() {
    let mut anon = StatefulSdpAnonymizer::new();
    let candidate_1 = parse_attribute("candidate:0 1 TCP 2122252543 ::8 49760 typ host").unwrap();
    let candidate_2 =
        parse_attribute("candidate:0 1 UDP 2122252543 172.16.156.106 19361 typ srflx").unwrap();
    let candidate_3 = parse_attribute("candidate:1 1 TCP 1685987071 24.23.204.141 54609 typ srflx raddr 192.168.1.4 rport 61665 tcptype passive generation 1 ufrag +DGd").unwrap();
    if let SdpType::Attribute(SdpAttribute::Candidate(candidate)) = candidate_1 {
        let masked = candidate.masked_clone(&mut anon);
        assert!(masked.address == std::net::Ipv6Addr::from(1));
        assert!(masked.port == 1);
    } else {
        unreachable!();
    }

    if let SdpType::Attribute(SdpAttribute::Candidate(candidate)) = candidate_2 {
        let masked = candidate.masked_clone(&mut anon);
        assert!(masked.address == std::net::Ipv4Addr::from(1));
        assert!(masked.port == 2);
    } else {
        unreachable!();
    }

    if let SdpType::Attribute(SdpAttribute::Candidate(candidate)) = candidate_3 {
        let masked = candidate.masked_clone(&mut anon);
        assert!(masked.address == std::net::Ipv4Addr::from(2));
        assert!(masked.port == 3);
        assert!(masked.raddr.unwrap() == std::net::Ipv4Addr::from(3));
        assert!(masked.rport.unwrap() == 4);
    } else {
        unreachable!();
    }
}

#[test]
fn test_parse_attribute_candidate_errors() {
    assert!(parse_attribute("candidate:0 1 UDP 2122252543 172.16.156.106 49760 typ").is_err());
    assert!(
        parse_attribute("candidate:0 foo UDP 2122252543 172.16.156.106 49760 typ host").is_err()
    );
    assert!(parse_attribute("candidate:0 1 FOO 2122252543 172.16.156.106 49760 typ host").is_err());
    assert!(parse_attribute("candidate:0 1 UDP foo 172.16.156.106 49760 typ host").is_err());
    assert!(parse_attribute("candidate:0 1 UDP 2122252543 172.16.156 49760 typ host").is_err());
    assert!(parse_attribute("candidate:0 1 UDP 2122252543 172.16.156.106 70000 typ host").is_err());
    assert!(
        parse_attribute("candidate:0 1 UDP 2122252543 172.16.156.106 49760 type host").is_err()
    );
    assert!(parse_attribute("candidate:0 1 UDP 2122252543 172.16.156.106 49760 typ fost").is_err());
    assert!(parse_attribute(
        "candidate:0 1 TCP 2122252543 172.16.156.106 49760 typ host unsupported"
    )
    .is_err());
    assert!(parse_attribute(
        "candidate:0 1 TCP 2122252543 172.16.156.106 49760 typ host network-cost"
    )
    .is_err());
    assert!(parse_attribute("candidate:1 1 UDP 1685987071 24.23.204.141 54609 typ srflx raddr 192.168.1.4 rport 61665 generation B").is_err());
    assert!(parse_attribute(
        "candidate:0 1 TCP 2122252543 172.16.156.106 49760 typ host network-cost C"
    )
    .is_err());
    assert!(parse_attribute(
>>>>>>> c6ecfc8e
        "candidate:1 1 UDP 1685987071 24.23.204.141 54609 typ srflx raddr 192.168.1 rport 61665"
    )
    .is_err());
        assert!(parse_attribute(
            "candidate:0 1 TCP 2122252543 172.16.156.106 49760 typ host tcptype foobar"
        )
        .is_err());
        assert!(parse_attribute(
        "candidate:1 1 UDP 1685987071 24.23.204.141 54609 typ srflx raddr 192.168.1 rport 61665"
    )
    .is_err());
        assert!(parse_attribute(
        "candidate:1 1 UDP 1685987071 24.23.204.141 54609 typ srflx raddr 192.168.1.4 rport 70000"
    )
    .is_err());
    }

    #[test]
    fn test_parse_dtls_message() {
        let check_parse = make_check_parse!(SdpAttributeDtlsMessage, SdpAttribute::DtlsMessage);
        let check_parse_and_serialize =
            make_check_parse_and_serialize!(check_parse, SdpAttribute::DtlsMessage);

        check_parse_and_serialize("dtls-message:client SGVsbG8gV29ybGQ=");
        check_parse_and_serialize("dtls-message:server SGVsbG8gV29ybGQ=");
        check_parse_and_serialize("dtls-message:client IGlzdCBl/W4gUeiBtaXQg+JSB1bmQCAkJJkSNEQ=");
        check_parse_and_serialize("dtls-message:server IGlzdCBl/W4gUeiBtaXQg+JSB1bmQCAkJJkSNEQ=");

        let mut dtls_message = check_parse("dtls-message:client SGVsbG8gV29ybGQ=");
        match dtls_message {
            SdpAttributeDtlsMessage::Client(x) => {
                assert_eq!(x, "SGVsbG8gV29ybGQ=");
            }
            _ => {
                unreachable!();
            }
        }

        dtls_message = check_parse("dtls-message:server SGVsbG8gV29ybGQ=");
        match dtls_message {
            SdpAttributeDtlsMessage::Server(x) => {
                assert_eq!(x, "SGVsbG8gV29ybGQ=");
            }
            _ => {
                unreachable!();
            }
        }

        assert!(parse_attribute("dtls-message:client").is_err());
        assert!(parse_attribute("dtls-message:server").is_err());
        assert!(parse_attribute("dtls-message:unsupported SGVsbG8gV29ybGQ=").is_err());
    }

    #[test]
    fn test_parse_attribute_end_of_candidates() {
        let check_parse = make_check_parse!(SdpAttribute::EndOfCandidates);
        let check_parse_and_serialize = make_check_parse_and_serialize!(check_parse);

        check_parse_and_serialize("end-of-candidates");
        assert!(parse_attribute("end-of-candidates foobar").is_err());
    }

    #[test]
    fn test_parse_attribute_extmap() {
        let check_parse = make_check_parse!(SdpAttributeExtmap, SdpAttribute::Extmap);
        let check_parse_and_serialize =
            make_check_parse_and_serialize!(check_parse, SdpAttribute::Extmap);

        check_parse_and_serialize("extmap:1/sendonly urn:ietf:params:rtp-hdrext:ssrc-audio-level");
        check_parse_and_serialize("extmap:2/sendrecv urn:ietf:params:rtp-hdrext:ssrc-audio-level");
        check_parse_and_serialize(
            "extmap:3 http://www.webrtc.org/experiments/rtp-hdrext/abs-send-time",
        );
        check_parse_and_serialize(
            "extmap:3 http://www.webrtc.org/experiments/rtp-hdrext/abs-send-time ext_attributes",
        );

        assert!(parse_attribute("extmap:1/sendrecv").is_err());
        assert!(
            parse_attribute("extmap:a/sendrecv urn:ietf:params:rtp-hdrext:ssrc-audio-level")
                .is_err()
        );
        assert!(parse_attribute(
            "extmap:4/unsupported urn:ietf:params:rtp-hdrext:ssrc-audio-level"
        )
        .is_err());

        let mut bad_char =
            String::from("extmap:3 http://www.webrtc.org/experiments/rtp-hdrext/abs-send-time ");
        bad_char.push(0x00 as char);
        assert!(parse_attribute(&bad_char).is_err());
    }

    #[test]
    fn test_parse_attribute_fingerprint() {
        let check_parse = make_check_parse!(SdpAttributeFingerprint, SdpAttribute::Fingerprint);
        let check_parse_and_serialize =
            make_check_parse_and_serialize!(check_parse, SdpAttribute::Fingerprint);

        check_parse_and_serialize(
            "fingerprint:sha-1 CD:34:D1:62:16:95:7B:B7:EB:74:E2:39:27:97:EB:0B:23:73:AC:BC",
        );
        check_parse_and_serialize(
            "fingerprint:sha-224 CD:34:D1:62:16:95:7B:B7:EB:74:E2:39:27:97:EB:0B:23:73:AC:BC:\
             27:97:EB:0B:23:73:AC:BC",
        );
        check_parse_and_serialize(
            "fingerprint:sha-256 CD:34:D1:62:16:95:7B:B7:EB:74:E2:39:27:97:EB:0B:23:73:AC:BC:\
             27:97:EB:0B:23:73:AC:BC:CD:34:D1:62",
        );
        check_parse_and_serialize(
            "fingerprint:sha-384 CD:34:D1:62:16:95:7B:B7:EB:74:E2:39:27:97:EB:0B:23:73:AC:BC:\
             27:97:EB:0B:23:73:AC:BC:CD:34:D1:62:16:95:7B:B7:EB:74:E2:39:\
             27:97:EB:0B:23:73:AC:BC",
        );
        check_parse_and_serialize(
            "fingerprint:sha-512 CD:34:D1:62:16:95:7B:B7:EB:74:E2:39:27:97:EB:0B:23:73:AC:BC:\
             97:EB:0B:23:73:AC:BC:CD:34:D1:62:16:95:7B:B7:EB:74:E2:39:27:\
             EB:0B:23:73:AC:BC:27:97:EB:0B:23:73:AC:BC:27:97:EB:0B:23:73:\
             BC:EB:0B:23",
        );

        assert!(parse_attribute("fingerprint:sha-1").is_err());
        assert!(parse_attribute(
            "fingerprint:unsupported CD:34:D1:62:16:95:7B:B7:EB:74:E1:39:27:97:EB:0B:23:73:AC:BC"
        )
        .is_err());
        assert!(parse_attribute(
            "fingerprint:sha-1 CDA:34:D1:62:16:95:7B:B7:EB:74:E1:39:27:97:EB:0B:23:73:AC:BC"
        )
        .is_err());
        assert!(parse_attribute(
            "fingerprint:sha-1 CD:34:D1:62:16:95:7B:B7:EB:74:E1:39:27:97:EB:0B:23:73:AC:"
        )
        .is_err());
        assert!(parse_attribute(
            "fingerprint:sha-1 CD:34:D1:62:16:95:7B:B7:EB:74:E1:39:27:97:EB:0B:23:73:AC"
        )
        .is_err());
        assert!(parse_attribute(
            "fingerprint:sha-1 CX:34:D1:62:16:95:7B:B7:EB:74:E1:39:27:97:EB:0B:23:73:AC:BC"
        )
        .is_err());

<<<<<<< HEAD
        assert!(parse_attribute(
            "fingerprint:sha-1 0xCD:34:D1:62:16:95:7B:B7:EB:74:E2:39:27:97:EB:0B:23:73:AC:BC"
        )
        .is_err());
        assert!(parse_attribute(
            "fingerprint:sha-1 CD:0x34:D1:62:16:95:7B:B7:EB:74:E2:39:27:97:EB:0B:23:73:AC:BC"
        )
        .is_err());
        assert!(parse_attribute(
            "fingerprint:sha-1 CD::D1:62:16:95:7B:B7:EB:74:E2:39:27:97:EB:0B:23:73:AC:BC"
        )
        .is_err());
        assert!(parse_attribute(
            "fingerprint:sha-1 CD:0000A:D1:62:16:95:7B:B7:EB:74:E2:39:27:97:EB:0B:23:73:AC:BC"
        )
        .is_err());
        assert!(parse_attribute(
            "fingerprint:sha-1 CD:B:D1:62:16:95:7B:B7:EB:74:E2:39:27:97:EB:0B:23:73:AC:BC"
        )
        .is_err());
    }

    #[test]
    fn test_parse_attribute_fmtp() {
        let check_parse = make_check_parse!(SdpAttributeFmtp, SdpAttribute::Fmtp);
        let check_parse_and_serialize =
            make_check_parse_and_serialize!(check_parse, SdpAttribute::Fmtp);

        check_parse_and_serialize("fmtp:109 maxplaybackrate=46000;stereo=1;useinbandfec=1");
        check_parse_and_serialize("fmtp:66 0-15");
        check_parse_and_serialize("fmtp:109 0-15,66");
        check_parse_and_serialize("fmtp:66 111/115");
        assert!(parse_attribute("fmtp:109 maxplaybackrate=48000;stereo=1;useinbandfec=1").is_ok());
        assert!(
            parse_attribute("fmtp:109 maxplaybackrate=48000; stereo=1; useinbandfec=1").is_ok()
        );
        assert!(parse_attribute("fmtp:109 maxplaybackrate=48000; stereo=1;useinbandfec=1").is_ok());
        check_parse_and_serialize("fmtp:8 maxplaybackrate=46000");
        check_parse_and_serialize(
            "fmtp:8 max-cpb=1234;max-dpb=32000;max-br=3;max-mbps=46000;usedtx=1;cbr=1",
        );
=======
#[test]
fn test_anonymize_attribute_fingerprint() {
    let mut anon = StatefulSdpAnonymizer::new();
    let print_1 = parse_attribute(
        "fingerprint:sha-1 CD:34:D1:62:16:95:7B:B7:EB:74:E2:39:27:97:EB:0B:23:73:AC:BC",
    )
    .unwrap();
    if let SdpType::Attribute(SdpAttribute::Fingerprint(print)) = print_1 {
        assert!(print.masked_clone(&mut anon).to_string() == "sha-1 00:00:00:00:00:00:00:01");
    } else {
        unreachable!();
    }
}

#[test]
fn test_parse_attribute_fmtp() {
    let check_parse = make_check_parse!(SdpAttributeFmtp, SdpAttribute::Fmtp);
    let check_parse_and_serialize =
        make_check_parse_and_serialize!(check_parse, SdpAttribute::Fmtp);

    check_parse_and_serialize("fmtp:109 maxplaybackrate=46000;stereo=1;useinbandfec=1");
    check_parse_and_serialize("fmtp:66 0-15");
    check_parse_and_serialize("fmtp:109 0-15,66");
    check_parse_and_serialize("fmtp:66 111/115");
    assert!(parse_attribute("fmtp:109 maxplaybackrate=48000;stereo=1;useinbandfec=1").is_ok());
    assert!(parse_attribute("fmtp:109 maxplaybackrate=48000; stereo=1; useinbandfec=1").is_ok());
    assert!(parse_attribute("fmtp:109 maxplaybackrate=48000; stereo=1;useinbandfec=1").is_ok());
    check_parse_and_serialize("fmtp:8 maxplaybackrate=46000");
    check_parse_and_serialize(
        "fmtp:8 max-cpb=1234;max-dpb=32000;max-br=3;max-mbps=46000;usedtx=1;cbr=1",
    );
>>>>>>> c6ecfc8e

        assert!(parse_attribute("fmtp:77 ").is_err());
        assert!(parse_attribute("fmtp:109 stereo=2;").is_err());
        assert!(parse_attribute("fmtp:109 111/129;").is_err());
        assert!(parse_attribute("fmtp:109 packetization-mode=3;").is_err());
        assert!(parse_attribute("fmtp:109 maxplaybackrate=48000stereo=1;").is_err());
        assert!(parse_attribute("fmtp:8 ;maxplaybackrate=48000").is_err());
    }

    #[test]
    fn test_parse_attribute_group() {
        let check_parse = make_check_parse!(SdpAttributeGroup, SdpAttribute::Group);
        let check_parse_and_serialize =
            make_check_parse_and_serialize!(check_parse, SdpAttribute::Group);

        check_parse_and_serialize("group:LS");
        check_parse_and_serialize("group:LS 1 2");
        check_parse_and_serialize("group:FID 1 2");
        check_parse_and_serialize("group:SRF 1 2");
        check_parse_and_serialize("group:FEC S1 R1");
        check_parse_and_serialize("group:ANAT S1 R1");
        check_parse_and_serialize("group:DDP L1 L2 L3");
        check_parse_and_serialize("group:BUNDLE sdparta_0 sdparta_1 sdparta_2");

        assert!(parse_attribute("group:").is_err());
        assert!(match parse_attribute("group:NEVER_SUPPORTED_SEMANTICS") {
            Err(SdpParserInternalError::Unsupported(_)) => true,
            _ => false,
        })
    }

    #[test]
    fn test_parse_attribute_bundle_only() {
        let check_parse = make_check_parse!(SdpAttribute::BundleOnly);
        let check_parse_and_serialize = make_check_parse_and_serialize!(check_parse);

        check_parse_and_serialize("bundle-only");

        assert!(parse_attribute("bundle-only foobar").is_err());
    }

    #[test]
    fn test_parse_attribute_ice_lite() {
        let check_parse = make_check_parse!(SdpAttribute::IceLite);
        let check_parse_and_serialize = make_check_parse_and_serialize!(check_parse);

        check_parse_and_serialize("ice-lite");

        assert!(parse_attribute("ice-lite foobar").is_err());
    }

    #[test]
    fn test_parse_attribute_ice_mismatch() {
        let check_parse = make_check_parse!(SdpAttribute::IceMismatch);
        let check_parse_and_serialize = make_check_parse_and_serialize!(check_parse);

        check_parse_and_serialize("ice-mismatch");

        assert!(parse_attribute("ice-mismatch foobar").is_err());
    }

    #[test]
    fn test_parse_attribute_ice_options() {
        let check_parse = make_check_parse!(Vec<String>, SdpAttribute::IceOptions);
        let check_parse_and_serialize =
            make_check_parse_and_serialize!(check_parse, SdpAttribute::IceOptions);

        check_parse_and_serialize("ice-options:trickle");

        assert!(parse_attribute("ice-options:").is_err());
    }

    #[test]
    fn test_parse_attribute_ice_pwd() {
        let check_parse = make_check_parse!(String, SdpAttribute::IcePwd);
        let check_parse_and_serialize =
            make_check_parse_and_serialize!(check_parse, SdpAttribute::IcePwd);

        check_parse_and_serialize("ice-pwd:e3baa26dd2fa5030d881d385f1e36cce");

        assert!(parse_attribute("ice-pwd:").is_err());
    }

    #[test]
    fn test_parse_attribute_ice_ufrag() {
        let check_parse = make_check_parse!(String, SdpAttribute::IceUfrag);
        let check_parse_and_serialize =
            make_check_parse_and_serialize!(check_parse, SdpAttribute::IceUfrag);

        check_parse_and_serialize("ice-ufrag:58b99ead");

        assert!(parse_attribute("ice-ufrag:").is_err());
    }

    #[test]
    fn test_parse_attribute_identity() {
        let check_parse = make_check_parse!(String, SdpAttribute::Identity);
        let check_parse_and_serialize =
            make_check_parse_and_serialize!(check_parse, SdpAttribute::Identity);

        check_parse_and_serialize("identity:eyJpZHAiOnsiZG9tYWluIjoiZXhhbXBsZS5vcmciLCJwcm90b2NvbCI6ImJvZ3VzIn0sImFzc2VydGlvbiI6IntcImlkZW50aXR5XCI6XCJib2JAZXhhbXBsZS5vcmdcIixcImNvbnRlbnRzXCI6XCJhYmNkZWZnaGlqa2xtbm9wcXJzdHV2d3l6XCIsXCJzaWduYXR1cmVcIjpcIjAxMDIwMzA0MDUwNlwifSJ9");

        assert!(parse_attribute("identity:").is_err());
    }

    #[test]
    fn test_parse_attribute_imageattr() {
        let check_parse = make_check_parse!(SdpAttributeImageAttr, SdpAttribute::ImageAttr);
        let check_parse_and_serialize =
            make_check_parse_and_serialize!(check_parse, SdpAttribute::ImageAttr);

        check_parse_and_serialize("imageattr:120 send * recv *");
        check_parse_and_serialize("imageattr:99 send [x=320,y=240] recv [x=320,y=240]");
        check_parse_and_serialize(
            "imageattr:97 send [x=800,y=640,sar=1.1,q=0.6] [x=480,y=320] recv [x=330,y=250]",
        );
        check_parse_and_serialize("imageattr:97 send [x=[480:16:800],y=[320:16:640],par=[1.2-1.3],q=0.6] [x=[176:8:208],y=[144:8:176],par=[1.2-1.3]] recv *");
        assert!(
            parse_attribute("imageattr:97 recv [x=800,y=640,sar=1.1] send [x=330,y=250]").is_ok()
        );

        check_parse_and_serialize("imageattr:99 send [x=320,y=240]");
        assert!(parse_attribute("imageattr:100 recv [x=320,y=240]").is_ok());
        assert!(parse_attribute("imageattr:97 recv [x=800,y=640,sar=1.1,foo=[123,456],q=0.5] send [x=330,y=250,bar=foo,sar=[20-40]]").is_ok());
        assert!(parse_attribute("imageattr:97 recv [x=800,y=640,sar=1.1,foo=abc xyz,q=0.5] send [x=330,y=250,bar=foo,sar=[20-40]]").is_ok());

        assert!(parse_attribute("imageattr:").is_err());
        assert!(parse_attribute("imageattr:100").is_err());
        assert!(parse_attribute("imageattr:120 send * recv * send *").is_err());
        assert!(
            parse_attribute("imageattr:97 send [x=800,y=640,sar=1.1] send [x=330,y=250]").is_err()
        );
    }

    #[test]
    fn test_parse_attribute_imageattr_recv_and_verify() {
        let check_parse = make_check_parse!(SdpAttributeImageAttr, SdpAttribute::ImageAttr);

        let imageattr = check_parse(
        "imageattr:* recv [x=800,y=[50,80,30],sar=1.1] send [x=330,y=250,sar=[1.1,1.3,1.9],q=0.1]",
    );
        assert_eq!(imageattr.pt, SdpAttributePayloadType::Wildcard);
        match imageattr.recv {
            SdpAttributeImageAttrSetList::Sets(sets) => {
                assert_eq!(sets.len(), 1);

                let set = &sets[0];
                assert_eq!(
                    set.x,
                    SdpAttributeImageAttrXYRange::DiscreteValues(vec![800])
                );
                assert_eq!(
                    set.y,
                    SdpAttributeImageAttrXYRange::DiscreteValues(vec![50, 80, 30])
                );
                assert_eq!(set.par, None);
                assert_eq!(
                    set.sar,
                    Some(SdpAttributeImageAttrSRange::DiscreteValues(vec![1.1]))
                );
                assert_eq!(set.q, None);
            }
            _ => {
                unreachable!();
            }
        }
        match imageattr.send {
            SdpAttributeImageAttrSetList::Sets(sets) => {
                assert_eq!(sets.len(), 1);

                let set = &sets[0];
                assert_eq!(
                    set.x,
                    SdpAttributeImageAttrXYRange::DiscreteValues(vec![330])
                );
                assert_eq!(
                    set.y,
                    SdpAttributeImageAttrXYRange::DiscreteValues(vec![250])
                );
                assert_eq!(set.par, None);
                assert_eq!(
                    set.sar,
                    Some(SdpAttributeImageAttrSRange::DiscreteValues(vec![
                        1.1, 1.3, 1.9,
                    ]))
                );
                assert_eq!(set.q, Some(0.1));
            }
            _ => {
                unreachable!();
            }
        }
    }

    #[test]
    fn test_parse_attribute_imageattr_send_and_verify() {
        let check_parse = make_check_parse!(SdpAttributeImageAttr, SdpAttribute::ImageAttr);

        let imageattr = check_parse(
        "imageattr:97 send [x=[480:16:800],y=[100,200,300],par=[1.2-1.3],q=0.6] [x=1080,y=[144:176],sar=[0.5-0.7]] recv *"
        );
        assert_eq!(imageattr.pt, SdpAttributePayloadType::PayloadType(97));
        match imageattr.send {
            SdpAttributeImageAttrSetList::Sets(sets) => {
                assert_eq!(sets.len(), 2);

                let first_set = &sets[0];
                assert_eq!(
                    first_set.x,
                    SdpAttributeImageAttrXYRange::Range(480, 800, Some(16))
                );
                assert_eq!(
                    first_set.y,
                    SdpAttributeImageAttrXYRange::DiscreteValues(vec![100, 200, 300])
                );
                assert_eq!(
                    first_set.par,
                    Some(SdpAttributeImageAttrPRange { min: 1.2, max: 1.3 })
                );
                assert_eq!(first_set.sar, None);
                assert_eq!(first_set.q, Some(0.6));

                let second_set = &sets[1];
                assert_eq!(
                    second_set.x,
                    SdpAttributeImageAttrXYRange::DiscreteValues(vec![1080])
                );
                assert_eq!(
                    second_set.y,
                    SdpAttributeImageAttrXYRange::Range(144, 176, None)
                );
                assert_eq!(second_set.par, None);
                assert_eq!(
                    second_set.sar,
                    Some(SdpAttributeImageAttrSRange::Range(0.5, 0.7))
                );
                assert_eq!(second_set.q, None);
            }
            _ => {
                unreachable!();
            }
        }
        assert_eq!(imageattr.recv, SdpAttributeImageAttrSetList::Wildcard);
    }

    #[test]
    fn test_parse_attribute_inactive() {
        let check_parse = make_check_parse!(SdpAttribute::Inactive);
        let check_parse_and_serialize = make_check_parse_and_serialize!(check_parse);

        check_parse_and_serialize("inactive");
        assert!(parse_attribute("inactive foobar").is_err());
    }

    #[test]
    fn test_parse_attribute_label() {
        let check_parse = make_check_parse!(String, SdpAttribute::Label);
        let check_parse_and_serialize =
            make_check_parse_and_serialize!(check_parse, SdpAttribute::Label);

        check_parse_and_serialize("label:1");
        check_parse_and_serialize("label:foobar");
        check_parse_and_serialize("label:foobar barfoo");

        assert!(parse_attribute("label:").is_err());
    }

    #[test]
    fn test_parse_attribute_maxptime() {
        let check_parse = make_check_parse!(u64, SdpAttribute::MaxPtime);
        let check_parse_and_serialize =
            make_check_parse_and_serialize!(check_parse, SdpAttribute::MaxPtime);

        check_parse_and_serialize("maxptime:60");

        assert!(parse_attribute("maxptime:").is_err());
    }

    #[test]
    fn test_parse_attribute_mid() {
        let check_parse = make_check_parse!(String, SdpAttribute::Mid);
        let check_parse_and_serialize =
            make_check_parse_and_serialize!(check_parse, SdpAttribute::Mid);

        check_parse_and_serialize("mid:sdparta_0");
        check_parse_and_serialize("mid:sdparta_0 sdparta_1 sdparta_2");

        assert!(parse_attribute("mid:").is_err());
    }

    #[test]
    fn test_parse_attribute_msid() {
        let check_parse = make_check_parse!(SdpAttributeMsid, SdpAttribute::Msid);
        let check_parse_and_serialize =
            make_check_parse_and_serialize!(check_parse, SdpAttribute::Msid);

        check_parse_and_serialize("msid:{5a990edd-0568-ac40-8d97-310fc33f3411}");
        check_parse_and_serialize(
            "msid:{5a990edd-0568-ac40-8d97-310fc33f3411} {218cfa1c-617d-2249-9997-60929ce4c405}",
        );

        assert!(parse_attribute("msid:").is_err());
    }

    #[test]
    fn test_parse_attribute_msid_semantics() {
        let check_parse = make_check_parse!(SdpAttributeMsidSemantic, SdpAttribute::MsidSemantic);
        let check_parse_and_serialize =
            make_check_parse_and_serialize!(check_parse, SdpAttribute::MsidSemantic);

        check_parse_and_serialize("msid-semantic:WMS *");
        check_parse_and_serialize("msid-semantic:WMS foo");

        assert!(parse_attribute("msid-semantic:").is_err());
    }

    #[test]
    fn test_parse_attribute_ptime() {
        let check_parse = make_check_parse!(u64, SdpAttribute::Ptime);
        let check_parse_and_serialize =
            make_check_parse_and_serialize!(check_parse, SdpAttribute::Ptime);

<<<<<<< HEAD
        check_parse_and_serialize("ptime:30");
=======
#[test]
fn test_parse_attribute_rid_and_verify() {
    let check_parse = make_check_parse!(SdpAttributeRid, SdpAttribute::Rid);
    let check_parse_and_serialize = make_check_parse_and_serialize!(check_parse, SdpAttribute::Rid);

    check_parse_and_serialize("rid:foo send");
    let mut rid = check_parse("rid:foo send");
    assert_eq!(rid.id, "foo");
    assert_eq!(rid.direction, SdpSingleDirection::Send);

    check_parse_and_serialize("rid:110 send pt=9");
    rid = check_parse("rid:110 send pt=9");
    assert_eq!(rid.id, "110");
    assert_eq!(rid.direction, SdpSingleDirection::Send);
    assert_eq!(rid.formats, vec![9]);

    check_parse_and_serialize("rid:110 send pt=9,10;max-fs=10;UNKNOWN=100;depends=1,2,3");
    rid = check_parse("rid:110 send pt=9,10;max-fs=10;UNKNOWN=100;depends=1,2,3");
    assert_eq!(rid.id, "110");
    assert_eq!(rid.direction, SdpSingleDirection::Send);
    assert_eq!(rid.formats, vec![9, 10]);
    assert_eq!(rid.params.max_fs, 10);
    assert_eq!(rid.params.unknown, vec!["UNKNOWN=100"]);
    assert_eq!(rid.depends, vec!["1", "2", "3"]);

    check_parse_and_serialize("rid:110 recv max-fps=42;max-fs=10;max-br=3;max-pps=1000");
    rid = check_parse("rid:110 recv max-fps=42;max-fs=10;max-br=3;max-pps=1000");
    assert_eq!(rid.id, "110");
    assert_eq!(rid.direction, SdpSingleDirection::Recv);
    assert_eq!(rid.params.max_fps, 42);
    assert_eq!(rid.params.max_fs, 10);
    assert_eq!(rid.params.max_br, 3);
    assert_eq!(rid.params.max_pps, 1000);
}

#[test]
fn test_parse_attribute_recvonly() {
    let check_parse = make_check_parse!(SdpAttribute::Recvonly);
    let check_parse_and_serialize = make_check_parse_and_serialize!(check_parse);

    check_parse_and_serialize("recvonly");
    assert!(parse_attribute("recvonly foobar").is_err());
}

#[test]
fn test_parse_attribute_remote_candidate() {
    let check_parse = make_check_parse!(SdpAttributeRemoteCandidate, SdpAttribute::RemoteCandidate);
    let check_parse_and_serialize =
        make_check_parse_and_serialize!(check_parse, SdpAttribute::RemoteCandidate);

    check_parse_and_serialize("remote-candidates:0 10.0.0.1 5555");
    check_parse_and_serialize("remote-candidates:12345 ::1 5555");

    assert!(parse_attribute("remote-candidates:abc 10.0.0.1 5555").is_err());
    assert!(parse_attribute("remote-candidates:0 10.a.0.1 5555").is_err());
    assert!(parse_attribute("remote-candidates:0 10.0.0.1 70000").is_err());
    assert!(parse_attribute("remote-candidates:0 10.0.0.1").is_err());
    assert!(parse_attribute("remote-candidates:0").is_err());
    assert!(parse_attribute("remote-candidates:").is_err());
}

#[test]
fn test_anonymize_remote_candidate() {
    let mut anon = StatefulSdpAnonymizer::new();
    let remote_1 = parse_attribute("remote-candidates:0 10.0.0.1 5555").unwrap();
    if let SdpType::Attribute(SdpAttribute::RemoteCandidate(remote)) = remote_1 {
        let mut masked = remote.masked_clone(&mut anon);
        assert_eq!(masked.address, std::net::Ipv4Addr::from(1));
        assert_eq!(masked.port, 1);
    } else {
        unreachable!();
    }
}

#[test]
fn test_parse_attribute_sendonly() {
    let check_parse = make_check_parse!(SdpAttribute::Sendonly);
    let check_parse_and_serialize = make_check_parse_and_serialize!(check_parse);

    check_parse_and_serialize("sendonly");
    assert!(parse_attribute("sendonly foobar").is_err());
}

#[test]
fn test_parse_attribute_sendrecv() {
    let check_parse = make_check_parse!(SdpAttribute::Sendrecv);
    let check_parse_and_serialize = make_check_parse_and_serialize!(check_parse);

    check_parse_and_serialize("sendrecv");
    assert!(parse_attribute("sendrecv foobar").is_err());
}

#[test]
fn test_parse_attribute_setup() {
    let check_parse = make_check_parse!(SdpAttributeSetup, SdpAttribute::Setup);
    let check_parse_and_serialize =
        make_check_parse_and_serialize!(check_parse, SdpAttribute::Setup);

    check_parse_and_serialize("setup:active");
    check_parse_and_serialize("setup:passive");
    check_parse_and_serialize("setup:actpass");
    check_parse_and_serialize("setup:holdconn");

    assert!(parse_attribute("setup:").is_err());
    assert!(parse_attribute("setup:foobar").is_err());
}

#[test]
fn test_parse_attribute_rtcp() {
    let check_parse = make_check_parse!(SdpAttributeRtcp, SdpAttribute::Rtcp);
    let check_parse_and_serialize =
        make_check_parse_and_serialize!(check_parse, SdpAttribute::Rtcp);

    check_parse_and_serialize("rtcp:5000");
    check_parse_and_serialize("rtcp:9 IN IP4 0.0.0.0");
    check_parse_and_serialize("rtcp:9 IN IP6 2001:db8::1");

    assert!(parse_attribute("rtcp:").is_err());
    assert!(parse_attribute("rtcp:70000").is_err());
    assert!(parse_attribute("rtcp:9 IN").is_err());
    assert!(parse_attribute("rtcp:9 IN IP4").is_err());
    assert!(parse_attribute("rtcp:9 IN IP4 ::1").is_err());
}

#[test]
fn test_parse_attribute_rtcp_fb() {
    let check_parse = make_check_parse!(SdpAttributeRtcpFb, SdpAttribute::Rtcpfb);
    let check_parse_and_serialize =
        make_check_parse_and_serialize!(check_parse, SdpAttribute::Rtcpfb);
>>>>>>> c6ecfc8e

        assert!(parse_attribute("ptime:").is_err());
    }

    #[test]
    fn test_parse_attribute_rid() {
        let check_parse = make_check_parse!(SdpAttributeRid, SdpAttribute::Rid);
        let check_parse_and_serialize =
            make_check_parse_and_serialize!(check_parse, SdpAttribute::Rid);

        check_parse_and_serialize("rid:foo send pt=10");
        check_parse_and_serialize("rid:110 send pt=9,10");
        check_parse_and_serialize("rid:110 send pt=9,10;max-fs=10");
        check_parse_and_serialize("rid:110 send pt=9,10;max-width=10;depends=1,2,3");

        assert!(
            parse_attribute("rid:110 send pt=9, 10;max-fs=10;UNKNOWN=100; depends=1, 2, 3").is_ok()
        );
        assert!(parse_attribute("rid:110 send max-fs=10").is_ok());
        assert!(parse_attribute("rid:110 recv max-width=1920;max-height=1080").is_ok());

        check_parse_and_serialize("rid:110 recv max-mbps=420;max-cpb=3;max-dpb=3");
        check_parse_and_serialize("rid:110 recv scale-down-by=1.35;depends=1,2,3");
        check_parse_and_serialize("rid:110 recv max-width=10;depends=1,2,3");
        check_parse_and_serialize("rid:110 recv max-fs=10;UNKNOWN=100;depends=1,2,3");

        assert!(parse_attribute("rid:").is_err());
        assert!(parse_attribute("rid:120 send pt=").is_err());
        assert!(parse_attribute("rid:120 send pt=;max-width=10").is_err());
        assert!(parse_attribute("rid:120 send pt=9;max-width=").is_err());
        assert!(parse_attribute("rid:120 send pt=9;max-width=;max-width=10").is_err());
    }

    #[test]
    fn test_parse_attribute_rid_and_verify() {
        let check_parse = make_check_parse!(SdpAttributeRid, SdpAttribute::Rid);
        let check_parse_and_serialize =
            make_check_parse_and_serialize!(check_parse, SdpAttribute::Rid);

        check_parse_and_serialize("rid:foo send");
        let mut rid = check_parse("rid:foo send");
        assert_eq!(rid.id, "foo");
        assert_eq!(rid.direction, SdpSingleDirection::Send);

        check_parse_and_serialize("rid:110 send pt=9");
        rid = check_parse("rid:110 send pt=9");
        assert_eq!(rid.id, "110");
        assert_eq!(rid.direction, SdpSingleDirection::Send);
        assert_eq!(rid.formats, vec![9]);

        check_parse_and_serialize("rid:110 send pt=9,10;max-fs=10;UNKNOWN=100;depends=1,2,3");
        rid = check_parse("rid:110 send pt=9,10;max-fs=10;UNKNOWN=100;depends=1,2,3");
        assert_eq!(rid.id, "110");
        assert_eq!(rid.direction, SdpSingleDirection::Send);
        assert_eq!(rid.formats, vec![9, 10]);
        assert_eq!(rid.params.max_fs, 10);
        assert_eq!(rid.params.unknown, vec!["UNKNOWN=100"]);
        assert_eq!(rid.depends, vec!["1", "2", "3"]);

        check_parse_and_serialize("rid:110 recv max-fps=42;max-fs=10;max-br=3;max-pps=1000");
        rid = check_parse("rid:110 recv max-fps=42;max-fs=10;max-br=3;max-pps=1000");
        assert_eq!(rid.id, "110");
        assert_eq!(rid.direction, SdpSingleDirection::Recv);
        assert_eq!(rid.params.max_fps, 42);
        assert_eq!(rid.params.max_fs, 10);
        assert_eq!(rid.params.max_br, 3);
        assert_eq!(rid.params.max_pps, 1000);
    }

    #[test]
    fn test_parse_attribute_recvonly() {
        let check_parse = make_check_parse!(SdpAttribute::Recvonly);
        let check_parse_and_serialize = make_check_parse_and_serialize!(check_parse);

        check_parse_and_serialize("recvonly");
        assert!(parse_attribute("recvonly foobar").is_err());
    }

    #[test]
    fn test_parse_attribute_remote_candidate() {
        let check_parse =
            make_check_parse!(SdpAttributeRemoteCandidate, SdpAttribute::RemoteCandidate);
        let check_parse_and_serialize =
            make_check_parse_and_serialize!(check_parse, SdpAttribute::RemoteCandidate);

        check_parse_and_serialize("remote-candidates:0 10.0.0.1 5555");
        check_parse_and_serialize("remote-candidates:12345 ::1 5555");

        assert!(parse_attribute("remote-candidates:abc 10.0.0.1 5555").is_err());
        assert!(parse_attribute("remote-candidates:0 10.a.0.1 5555").is_err());
        assert!(parse_attribute("remote-candidates:0 10.0.0.1 70000").is_err());
        assert!(parse_attribute("remote-candidates:0 10.0.0.1").is_err());
        assert!(parse_attribute("remote-candidates:0").is_err());
        assert!(parse_attribute("remote-candidates:").is_err());
    }

    #[test]
    fn test_parse_attribute_sendonly() {
        let check_parse = make_check_parse!(SdpAttribute::Sendonly);
        let check_parse_and_serialize = make_check_parse_and_serialize!(check_parse);

        check_parse_and_serialize("sendonly");
        assert!(parse_attribute("sendonly foobar").is_err());
    }

    #[test]
    fn test_parse_attribute_sendrecv() {
        let check_parse = make_check_parse!(SdpAttribute::Sendrecv);
        let check_parse_and_serialize = make_check_parse_and_serialize!(check_parse);

        check_parse_and_serialize("sendrecv");
        assert!(parse_attribute("sendrecv foobar").is_err());
    }

    #[test]
    fn test_parse_attribute_setup() {
        let check_parse = make_check_parse!(SdpAttributeSetup, SdpAttribute::Setup);
        let check_parse_and_serialize =
            make_check_parse_and_serialize!(check_parse, SdpAttribute::Setup);

        check_parse_and_serialize("setup:active");
        check_parse_and_serialize("setup:passive");
        check_parse_and_serialize("setup:actpass");
        check_parse_and_serialize("setup:holdconn");

        assert!(parse_attribute("setup:").is_err());
        assert!(parse_attribute("setup:foobar").is_err());
    }

    #[test]
    fn test_parse_attribute_rtcp() {
        let check_parse = make_check_parse!(SdpAttributeRtcp, SdpAttribute::Rtcp);
        let check_parse_and_serialize =
            make_check_parse_and_serialize!(check_parse, SdpAttribute::Rtcp);

        check_parse_and_serialize("rtcp:5000");
        check_parse_and_serialize("rtcp:9 IN IP4 0.0.0.0");
        check_parse_and_serialize("rtcp:9 IN IP6 2001:db8::1");

        assert!(parse_attribute("rtcp:").is_err());
        assert!(parse_attribute("rtcp:70000").is_err());
        assert!(parse_attribute("rtcp:9 IN").is_err());
        assert!(parse_attribute("rtcp:9 IN IP4").is_err());
        assert!(parse_attribute("rtcp:9 IN IP4 ::1").is_err());
    }

    #[test]
    fn test_parse_attribute_rtcp_fb() {
        let check_parse = make_check_parse!(SdpAttributeRtcpFb, SdpAttribute::Rtcpfb);
        let check_parse_and_serialize =
            make_check_parse_and_serialize!(check_parse, SdpAttribute::Rtcpfb);

        check_parse_and_serialize("rtcp-fb:101 ack rpsi");
        check_parse_and_serialize("rtcp-fb:101 ack app");
        check_parse_and_serialize("rtcp-fb:101 ccm");
        check_parse_and_serialize("rtcp-fb:101 ccm fir");
        check_parse_and_serialize("rtcp-fb:101 ccm tmmbr");
        check_parse_and_serialize("rtcp-fb:101 ccm tstr");
        check_parse_and_serialize("rtcp-fb:101 ccm vbcm");
        check_parse_and_serialize("rtcp-fb:101 nack");
        check_parse_and_serialize("rtcp-fb:101 nack sli");
        check_parse_and_serialize("rtcp-fb:101 nack pli");
        check_parse_and_serialize("rtcp-fb:101 nack rpsi");
        check_parse_and_serialize("rtcp-fb:101 nack app");
        check_parse_and_serialize("rtcp-fb:101 trr-int 1");
        check_parse_and_serialize("rtcp-fb:101 goog-remb");
        check_parse_and_serialize("rtcp-fb:101 transport-cc");

        assert!(parse_attribute("rtcp-fb:101 unknown").is_err());
        assert!(parse_attribute("rtcp-fb:101 ack").is_err());
        assert!(parse_attribute("rtcp-fb:101 ccm unknwon").is_err());
        assert!(parse_attribute("rtcp-fb:101 nack unknown").is_err());
        assert!(parse_attribute("rtcp-fb:101 trr-int").is_err());
        assert!(parse_attribute("rtcp-fb:101 trr-int a").is_err());
        assert!(parse_attribute("rtcp-fb:101 goog-remb unknown").is_err());
        assert!(parse_attribute("rtcp-fb:101 transport-cc unknown").is_err());
    }

    #[test]
    fn test_parse_attribute_rtcp_mux() {
        let check_parse = make_check_parse!(SdpAttribute::RtcpMux);
        let check_parse_and_serialize = make_check_parse_and_serialize!(check_parse);

        check_parse_and_serialize("rtcp-mux");
        assert!(parse_attribute("rtcp-mux foobar").is_err());
    }

    #[test]
    fn test_parse_attribute_rtcp_rsize() {
        let check_parse = make_check_parse!(SdpAttribute::RtcpRsize);
        let check_parse_and_serialize = make_check_parse_and_serialize!(check_parse);

        check_parse_and_serialize("rtcp-rsize");
        assert!(parse_attribute("rtcp-rsize foobar").is_err());
    }

    #[test]
    fn test_parse_attribute_rtpmap() {
        let check_parse = make_check_parse!(SdpAttributeRtpmap, SdpAttribute::Rtpmap);
        let check_parse_and_serialize =
            make_check_parse_and_serialize!(check_parse, SdpAttribute::Rtpmap);

        check_parse_and_serialize("rtpmap:109 opus/48000");
        check_parse_and_serialize("rtpmap:109 opus/48000/2");

        assert!(parse_attribute("rtpmap: ").is_err());
        assert!(parse_attribute("rtpmap:109 ").is_err());
        assert!(parse_attribute("rtpmap:109 opus").is_err());
        assert!(parse_attribute("rtpmap:128 opus/48000").is_err());
    }

    #[test]
    fn test_parse_attribute_sctpmap() {
        let check_parse = make_check_parse!(SdpAttributeSctpmap, SdpAttribute::Sctpmap);
        let check_parse_and_serialize =
            make_check_parse_and_serialize!(check_parse, SdpAttribute::Sctpmap);

        check_parse_and_serialize("sctpmap:5000 webrtc-datachannel 256");

        assert!(parse_attribute("sctpmap:70000 webrtc-datachannel").is_err());
        assert!(parse_attribute("sctpmap:70000 webrtc-datachannel 256").is_err());
        assert!(parse_attribute("sctpmap:5000 unsupported 256").is_err());
        assert!(parse_attribute("sctpmap:5000 webrtc-datachannel 2a").is_err());
    }

    #[test]
    fn test_parse_attribute_sctp_port() {
        let check_parse = make_check_parse!(u64, SdpAttribute::SctpPort);
        let check_parse_and_serialize =
            make_check_parse_and_serialize!(check_parse, SdpAttribute::SctpPort);

        check_parse_and_serialize("sctp-port:5000");

        assert!(parse_attribute("sctp-port:").is_err());
        assert!(parse_attribute("sctp-port:70000").is_err());
    }

    #[test]
    fn test_parse_attribute_max_message_size() {
        let check_parse = make_check_parse!(u64, SdpAttribute::MaxMessageSize);
        let check_parse_and_serialize =
            make_check_parse_and_serialize!(check_parse, SdpAttribute::MaxMessageSize);

        check_parse_and_serialize("max-message-size:1");
        check_parse_and_serialize("max-message-size:100000");
        check_parse_and_serialize("max-message-size:4294967297");
        check_parse_and_serialize("max-message-size:0");

        assert!(parse_attribute("max-message-size:").is_err());
        assert!(parse_attribute("max-message-size:abc").is_err());
    }

    #[test]
    fn test_parse_attribute_simulcast() {
        let check_parse = make_check_parse!(SdpAttributeSimulcast, SdpAttribute::Simulcast);
        let check_parse_and_serialize =
            make_check_parse_and_serialize!(check_parse, SdpAttribute::Simulcast);

        check_parse_and_serialize("simulcast:send 1");
        check_parse_and_serialize("simulcast:recv test");
        check_parse_and_serialize("simulcast:recv ~test");
        check_parse_and_serialize("simulcast:recv test;foo");
        check_parse_and_serialize("simulcast:recv foo,bar");
        check_parse_and_serialize("simulcast:recv foo,bar;test");
        check_parse_and_serialize("simulcast:send 1;4,5 recv 6;7");
        check_parse_and_serialize("simulcast:send 1,2,3;~4,~5 recv 6;~7,~8");
        // old draft 03 notation used by Firefox 55
        assert!(parse_attribute("simulcast: send rid=foo;bar").is_ok());

        assert!(parse_attribute("simulcast:").is_err());
        assert!(parse_attribute("simulcast:send").is_err());
        assert!(parse_attribute("simulcast:foobar 1").is_err());
        assert!(parse_attribute("simulcast:send 1 foobar 2").is_err());
        // old draft 03 notation used by Firefox 55
        assert!(parse_attribute("simulcast: send foo=8;10").is_err());
    }

    #[test]
    fn test_parse_attribute_ssrc() {
        let check_parse = make_check_parse!(SdpAttributeSsrc, SdpAttribute::Ssrc);
        let check_parse_and_serialize =
            make_check_parse_and_serialize!(check_parse, SdpAttribute::Ssrc);

        check_parse_and_serialize("ssrc:2655508255");
        check_parse_and_serialize("ssrc:2655508255 foo");
        check_parse_and_serialize("ssrc:2655508255 cname:{735484ea-4f6c-f74a-bd66-7425f8476c2e}");
        check_parse_and_serialize("ssrc:2082260239 msid:1d0cdb4e-5934-4f0f-9f88-40392cb60d31 315b086a-5cb6-4221-89de-caf0b038c79d");

        assert!(parse_attribute("ssrc:").is_err());
        assert!(parse_attribute("ssrc:foo").is_err());
    }

    #[test]
    fn test_parse_attribute_ssrc_group() {
        let check_parse = make_check_parse!(String, SdpAttribute::SsrcGroup);
        let check_parse_and_serialize =
            make_check_parse_and_serialize!(check_parse, SdpAttribute::SsrcGroup);

        check_parse_and_serialize("ssrc-group:FID 3156517279 2673335628");

        assert!(parse_attribute("ssrc-group:").is_err());
    }

    #[test]
    fn test_parse_unknown_attribute() {
        assert!(parse_attribute("unknown").is_err())
    }
}<|MERGE_RESOLUTION|>--- conflicted
+++ resolved
@@ -2889,7 +2889,40 @@
         )
     }
 
-<<<<<<< HEAD
+    #[test]
+    fn test_anonymize_attribute_candidate() {
+        let mut anon = StatefulSdpAnonymizer::new();
+        let candidate_1 = parse_attribute("candidate:0 1 TCP 2122252543 ::8 49760 typ host").unwrap();
+        let candidate_2 =
+            parse_attribute("candidate:0 1 UDP 2122252543 172.16.156.106 19361 typ srflx").unwrap();
+        let candidate_3 = parse_attribute("candidate:1 1 TCP 1685987071 24.23.204.141 54609 typ srflx raddr 192.168.1.4 rport 61665 tcptype passive generation 1 ufrag +DGd").unwrap();
+        if let SdpType::Attribute(SdpAttribute::Candidate(candidate)) = candidate_1 {
+            let masked = candidate.masked_clone(&mut anon);
+            assert!(masked.address == std::net::Ipv6Addr::from(1));
+            assert!(masked.port == 1);
+        } else {
+            unreachable!();
+        }
+
+        if let SdpType::Attribute(SdpAttribute::Candidate(candidate)) = candidate_2 {
+            let masked = candidate.masked_clone(&mut anon);
+            assert!(masked.address == std::net::Ipv4Addr::from(1));
+            assert!(masked.port == 2);
+        } else {
+            unreachable!();
+        }
+
+        if let SdpType::Attribute(SdpAttribute::Candidate(candidate)) = candidate_3 {
+            let masked = candidate.masked_clone(&mut anon);
+            assert!(masked.address == std::net::Ipv4Addr::from(2));
+            assert!(masked.port == 3);
+            assert!(masked.raddr.unwrap() == std::net::Ipv4Addr::from(3));
+            assert!(masked.rport.unwrap() == 4);
+        } else {
+            unreachable!();
+        }
+    }
+
     #[test]
     fn test_parse_attribute_candidate_errors() {
         assert!(parse_attribute("candidate:0 1 UDP 2122252543 172.16.156.106 49760 typ").is_err());
@@ -2925,70 +2958,6 @@
         )
         .is_err());
         assert!(parse_attribute(
-=======
-#[test]
-fn test_anonymize_attribute_candidate() {
-    let mut anon = StatefulSdpAnonymizer::new();
-    let candidate_1 = parse_attribute("candidate:0 1 TCP 2122252543 ::8 49760 typ host").unwrap();
-    let candidate_2 =
-        parse_attribute("candidate:0 1 UDP 2122252543 172.16.156.106 19361 typ srflx").unwrap();
-    let candidate_3 = parse_attribute("candidate:1 1 TCP 1685987071 24.23.204.141 54609 typ srflx raddr 192.168.1.4 rport 61665 tcptype passive generation 1 ufrag +DGd").unwrap();
-    if let SdpType::Attribute(SdpAttribute::Candidate(candidate)) = candidate_1 {
-        let masked = candidate.masked_clone(&mut anon);
-        assert!(masked.address == std::net::Ipv6Addr::from(1));
-        assert!(masked.port == 1);
-    } else {
-        unreachable!();
-    }
-
-    if let SdpType::Attribute(SdpAttribute::Candidate(candidate)) = candidate_2 {
-        let masked = candidate.masked_clone(&mut anon);
-        assert!(masked.address == std::net::Ipv4Addr::from(1));
-        assert!(masked.port == 2);
-    } else {
-        unreachable!();
-    }
-
-    if let SdpType::Attribute(SdpAttribute::Candidate(candidate)) = candidate_3 {
-        let masked = candidate.masked_clone(&mut anon);
-        assert!(masked.address == std::net::Ipv4Addr::from(2));
-        assert!(masked.port == 3);
-        assert!(masked.raddr.unwrap() == std::net::Ipv4Addr::from(3));
-        assert!(masked.rport.unwrap() == 4);
-    } else {
-        unreachable!();
-    }
-}
-
-#[test]
-fn test_parse_attribute_candidate_errors() {
-    assert!(parse_attribute("candidate:0 1 UDP 2122252543 172.16.156.106 49760 typ").is_err());
-    assert!(
-        parse_attribute("candidate:0 foo UDP 2122252543 172.16.156.106 49760 typ host").is_err()
-    );
-    assert!(parse_attribute("candidate:0 1 FOO 2122252543 172.16.156.106 49760 typ host").is_err());
-    assert!(parse_attribute("candidate:0 1 UDP foo 172.16.156.106 49760 typ host").is_err());
-    assert!(parse_attribute("candidate:0 1 UDP 2122252543 172.16.156 49760 typ host").is_err());
-    assert!(parse_attribute("candidate:0 1 UDP 2122252543 172.16.156.106 70000 typ host").is_err());
-    assert!(
-        parse_attribute("candidate:0 1 UDP 2122252543 172.16.156.106 49760 type host").is_err()
-    );
-    assert!(parse_attribute("candidate:0 1 UDP 2122252543 172.16.156.106 49760 typ fost").is_err());
-    assert!(parse_attribute(
-        "candidate:0 1 TCP 2122252543 172.16.156.106 49760 typ host unsupported"
-    )
-    .is_err());
-    assert!(parse_attribute(
-        "candidate:0 1 TCP 2122252543 172.16.156.106 49760 typ host network-cost"
-    )
-    .is_err());
-    assert!(parse_attribute("candidate:1 1 UDP 1685987071 24.23.204.141 54609 typ srflx raddr 192.168.1.4 rport 61665 generation B").is_err());
-    assert!(parse_attribute(
-        "candidate:0 1 TCP 2122252543 172.16.156.106 49760 typ host network-cost C"
-    )
-    .is_err());
-    assert!(parse_attribute(
->>>>>>> c6ecfc8e
         "candidate:1 1 UDP 1685987071 24.23.204.141 54609 typ srflx raddr 192.168.1 rport 61665"
     )
     .is_err());
@@ -3133,7 +3102,6 @@
         )
         .is_err());
 
-<<<<<<< HEAD
         assert!(parse_attribute(
             "fingerprint:sha-1 0xCD:34:D1:62:16:95:7B:B7:EB:74:E2:39:27:97:EB:0B:23:73:AC:BC"
         )
@@ -3175,46 +3143,26 @@
         check_parse_and_serialize(
             "fmtp:8 max-cpb=1234;max-dpb=32000;max-br=3;max-mbps=46000;usedtx=1;cbr=1",
         );
-=======
-#[test]
-fn test_anonymize_attribute_fingerprint() {
-    let mut anon = StatefulSdpAnonymizer::new();
-    let print_1 = parse_attribute(
-        "fingerprint:sha-1 CD:34:D1:62:16:95:7B:B7:EB:74:E2:39:27:97:EB:0B:23:73:AC:BC",
-    )
-    .unwrap();
-    if let SdpType::Attribute(SdpAttribute::Fingerprint(print)) = print_1 {
-        assert!(print.masked_clone(&mut anon).to_string() == "sha-1 00:00:00:00:00:00:00:01");
-    } else {
-        unreachable!();
-    }
-}
-
-#[test]
-fn test_parse_attribute_fmtp() {
-    let check_parse = make_check_parse!(SdpAttributeFmtp, SdpAttribute::Fmtp);
-    let check_parse_and_serialize =
-        make_check_parse_and_serialize!(check_parse, SdpAttribute::Fmtp);
-
-    check_parse_and_serialize("fmtp:109 maxplaybackrate=46000;stereo=1;useinbandfec=1");
-    check_parse_and_serialize("fmtp:66 0-15");
-    check_parse_and_serialize("fmtp:109 0-15,66");
-    check_parse_and_serialize("fmtp:66 111/115");
-    assert!(parse_attribute("fmtp:109 maxplaybackrate=48000;stereo=1;useinbandfec=1").is_ok());
-    assert!(parse_attribute("fmtp:109 maxplaybackrate=48000; stereo=1; useinbandfec=1").is_ok());
-    assert!(parse_attribute("fmtp:109 maxplaybackrate=48000; stereo=1;useinbandfec=1").is_ok());
-    check_parse_and_serialize("fmtp:8 maxplaybackrate=46000");
-    check_parse_and_serialize(
-        "fmtp:8 max-cpb=1234;max-dpb=32000;max-br=3;max-mbps=46000;usedtx=1;cbr=1",
-    );
->>>>>>> c6ecfc8e
-
         assert!(parse_attribute("fmtp:77 ").is_err());
         assert!(parse_attribute("fmtp:109 stereo=2;").is_err());
         assert!(parse_attribute("fmtp:109 111/129;").is_err());
         assert!(parse_attribute("fmtp:109 packetization-mode=3;").is_err());
         assert!(parse_attribute("fmtp:109 maxplaybackrate=48000stereo=1;").is_err());
         assert!(parse_attribute("fmtp:8 ;maxplaybackrate=48000").is_err());
+    }
+
+    #[test]
+    fn test_anonymize_attribute_fingerprint() {
+        let mut anon = StatefulSdpAnonymizer::new();
+        let print_1 = parse_attribute(
+            "fingerprint:sha-1 CD:34:D1:62:16:95:7B:B7:EB:74:E2:39:27:97:EB:0B:23:73:AC:BC",
+        )
+        .unwrap();
+        if let SdpType::Attribute(SdpAttribute::Fingerprint(print)) = print_1 {
+            assert!(print.masked_clone(&mut anon).to_string() == "sha-1 00:00:00:00:00:00:00:01");
+        } else {
+            unreachable!();
+        }
     }
 
     #[test]
@@ -3530,141 +3478,21 @@
         let check_parse_and_serialize =
             make_check_parse_and_serialize!(check_parse, SdpAttribute::Ptime);
 
-<<<<<<< HEAD
         check_parse_and_serialize("ptime:30");
-=======
-#[test]
-fn test_parse_attribute_rid_and_verify() {
-    let check_parse = make_check_parse!(SdpAttributeRid, SdpAttribute::Rid);
-    let check_parse_and_serialize = make_check_parse_and_serialize!(check_parse, SdpAttribute::Rid);
-
-    check_parse_and_serialize("rid:foo send");
-    let mut rid = check_parse("rid:foo send");
-    assert_eq!(rid.id, "foo");
-    assert_eq!(rid.direction, SdpSingleDirection::Send);
-
-    check_parse_and_serialize("rid:110 send pt=9");
-    rid = check_parse("rid:110 send pt=9");
-    assert_eq!(rid.id, "110");
-    assert_eq!(rid.direction, SdpSingleDirection::Send);
-    assert_eq!(rid.formats, vec![9]);
-
-    check_parse_and_serialize("rid:110 send pt=9,10;max-fs=10;UNKNOWN=100;depends=1,2,3");
-    rid = check_parse("rid:110 send pt=9,10;max-fs=10;UNKNOWN=100;depends=1,2,3");
-    assert_eq!(rid.id, "110");
-    assert_eq!(rid.direction, SdpSingleDirection::Send);
-    assert_eq!(rid.formats, vec![9, 10]);
-    assert_eq!(rid.params.max_fs, 10);
-    assert_eq!(rid.params.unknown, vec!["UNKNOWN=100"]);
-    assert_eq!(rid.depends, vec!["1", "2", "3"]);
-
-    check_parse_and_serialize("rid:110 recv max-fps=42;max-fs=10;max-br=3;max-pps=1000");
-    rid = check_parse("rid:110 recv max-fps=42;max-fs=10;max-br=3;max-pps=1000");
-    assert_eq!(rid.id, "110");
-    assert_eq!(rid.direction, SdpSingleDirection::Recv);
-    assert_eq!(rid.params.max_fps, 42);
-    assert_eq!(rid.params.max_fs, 10);
-    assert_eq!(rid.params.max_br, 3);
-    assert_eq!(rid.params.max_pps, 1000);
-}
-
-#[test]
-fn test_parse_attribute_recvonly() {
-    let check_parse = make_check_parse!(SdpAttribute::Recvonly);
-    let check_parse_and_serialize = make_check_parse_and_serialize!(check_parse);
-
-    check_parse_and_serialize("recvonly");
-    assert!(parse_attribute("recvonly foobar").is_err());
-}
-
-#[test]
-fn test_parse_attribute_remote_candidate() {
-    let check_parse = make_check_parse!(SdpAttributeRemoteCandidate, SdpAttribute::RemoteCandidate);
-    let check_parse_and_serialize =
-        make_check_parse_and_serialize!(check_parse, SdpAttribute::RemoteCandidate);
-
-    check_parse_and_serialize("remote-candidates:0 10.0.0.1 5555");
-    check_parse_and_serialize("remote-candidates:12345 ::1 5555");
-
-    assert!(parse_attribute("remote-candidates:abc 10.0.0.1 5555").is_err());
-    assert!(parse_attribute("remote-candidates:0 10.a.0.1 5555").is_err());
-    assert!(parse_attribute("remote-candidates:0 10.0.0.1 70000").is_err());
-    assert!(parse_attribute("remote-candidates:0 10.0.0.1").is_err());
-    assert!(parse_attribute("remote-candidates:0").is_err());
-    assert!(parse_attribute("remote-candidates:").is_err());
-}
-
-#[test]
-fn test_anonymize_remote_candidate() {
-    let mut anon = StatefulSdpAnonymizer::new();
-    let remote_1 = parse_attribute("remote-candidates:0 10.0.0.1 5555").unwrap();
-    if let SdpType::Attribute(SdpAttribute::RemoteCandidate(remote)) = remote_1 {
-        let mut masked = remote.masked_clone(&mut anon);
-        assert_eq!(masked.address, std::net::Ipv4Addr::from(1));
-        assert_eq!(masked.port, 1);
-    } else {
-        unreachable!();
-    }
-}
-
-#[test]
-fn test_parse_attribute_sendonly() {
-    let check_parse = make_check_parse!(SdpAttribute::Sendonly);
-    let check_parse_and_serialize = make_check_parse_and_serialize!(check_parse);
-
-    check_parse_and_serialize("sendonly");
-    assert!(parse_attribute("sendonly foobar").is_err());
-}
-
-#[test]
-fn test_parse_attribute_sendrecv() {
-    let check_parse = make_check_parse!(SdpAttribute::Sendrecv);
-    let check_parse_and_serialize = make_check_parse_and_serialize!(check_parse);
-
-    check_parse_and_serialize("sendrecv");
-    assert!(parse_attribute("sendrecv foobar").is_err());
-}
-
-#[test]
-fn test_parse_attribute_setup() {
-    let check_parse = make_check_parse!(SdpAttributeSetup, SdpAttribute::Setup);
-    let check_parse_and_serialize =
-        make_check_parse_and_serialize!(check_parse, SdpAttribute::Setup);
-
-    check_parse_and_serialize("setup:active");
-    check_parse_and_serialize("setup:passive");
-    check_parse_and_serialize("setup:actpass");
-    check_parse_and_serialize("setup:holdconn");
-
-    assert!(parse_attribute("setup:").is_err());
-    assert!(parse_attribute("setup:foobar").is_err());
-}
-
-#[test]
-fn test_parse_attribute_rtcp() {
-    let check_parse = make_check_parse!(SdpAttributeRtcp, SdpAttribute::Rtcp);
-    let check_parse_and_serialize =
-        make_check_parse_and_serialize!(check_parse, SdpAttribute::Rtcp);
-
-    check_parse_and_serialize("rtcp:5000");
-    check_parse_and_serialize("rtcp:9 IN IP4 0.0.0.0");
-    check_parse_and_serialize("rtcp:9 IN IP6 2001:db8::1");
-
-    assert!(parse_attribute("rtcp:").is_err());
-    assert!(parse_attribute("rtcp:70000").is_err());
-    assert!(parse_attribute("rtcp:9 IN").is_err());
-    assert!(parse_attribute("rtcp:9 IN IP4").is_err());
-    assert!(parse_attribute("rtcp:9 IN IP4 ::1").is_err());
-}
-
-#[test]
-fn test_parse_attribute_rtcp_fb() {
-    let check_parse = make_check_parse!(SdpAttributeRtcpFb, SdpAttribute::Rtcpfb);
-    let check_parse_and_serialize =
-        make_check_parse_and_serialize!(check_parse, SdpAttribute::Rtcpfb);
->>>>>>> c6ecfc8e
-
         assert!(parse_attribute("ptime:").is_err());
+    }
+
+    #[test]
+    fn test_anonymize_remote_candidate() {
+        let mut anon = StatefulSdpAnonymizer::new();
+        let remote_1 = parse_attribute("remote-candidates:0 10.0.0.1 5555").unwrap();
+        if let SdpType::Attribute(SdpAttribute::RemoteCandidate(remote)) = remote_1 {
+            let mut masked = remote.masked_clone(&mut anon);
+            assert_eq!(masked.address, std::net::Ipv4Addr::from(1));
+            assert_eq!(masked.port, 1);
+        } else {
+            unreachable!();
+        }
     }
 
     #[test]
