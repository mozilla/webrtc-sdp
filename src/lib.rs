#![cfg_attr(feature="clippy", feature(plugin))]

use std::net::IpAddr;
use std::fmt;

pub mod attribute_type;
pub mod error;
pub mod media_type;
pub mod network;
pub mod unsupported_types;

use attribute_type::{SdpAttribute, parse_attribute};
use error::{SdpParserInternalError, SdpParserError};
use media_type::{SdpMedia, SdpMediaLine, parse_media, parse_media_vector};
use network::{parse_addrtype, parse_nettype, parse_unicast_addr};
use unsupported_types::{parse_email, parse_information, parse_key, parse_phone, parse_repeat,
                        parse_uri, parse_zone};

#[derive(Clone)]
pub enum SdpBandwidth {
    As(u32),
    Ct(u32),
    Tias(u32),
    Unknown(String, u32),
}

#[derive(Clone)]
pub struct SdpConnection {
    pub addr: IpAddr,
    pub ttl: Option<u32>,
    pub amount: Option<u32>,
}

#[derive(Clone)]
pub struct SdpOrigin {
    pub username: String,
    pub session_id: u64,
    pub session_version: u64,
    pub unicast_addr: IpAddr,
}

impl fmt::Display for SdpOrigin {
    fn fmt(&self, f: &mut fmt::Formatter) -> fmt::Result {
        write!(f,
               "origin: {}, {}, {}, {}",
               self.username,
               self.session_id,
               self.session_version,
               self.unicast_addr)
    }
}

#[derive(Clone)]
pub struct SdpTiming {
    pub start: u64,
    pub stop: u64,
}

pub enum SdpType {
    Attribute(SdpAttribute),
    Bandwidth(SdpBandwidth),
    Connection(SdpConnection),
    Email(String),
    Information(String),
    Key(String),
    Media(SdpMediaLine),
    Phone(String),
    Origin(SdpOrigin),
    Repeat(String),
    Session(String),
    Timing(SdpTiming),
    Uri(String),
    Version(u64),
    Zone(String),
}

pub struct SdpLine {
    pub line_number: usize,
    pub sdp_type: SdpType,
}

pub struct SdpSession {
    pub version: u64,
    pub origin: SdpOrigin,
    pub session: String,
    pub connection: Option<SdpConnection>,
    pub bandwidth: Vec<SdpBandwidth>,
    pub timing: Option<SdpTiming>,
    pub attribute: Vec<SdpAttribute>,
    pub media: Vec<SdpMedia>,
    // unsupported values:
    // information: Option<String>,
    // uri: Option<String>,
    // email: Option<String>,
    // phone: Option<String>,
    // repeat: Option<String>,
    // zone: Option<String>,
    // key: Option<String>,
}

impl SdpSession {
    pub fn new(version: u64, origin: SdpOrigin, session: String) -> SdpSession {
        SdpSession {
            version,
            origin,
            session,
            connection: None,
            bandwidth: Vec::new(),
            timing: None,
            attribute: Vec::new(),
            media: Vec::new(),
        }
    }

    pub fn get_version(&self) -> u64 {
        self.version
    }

    pub fn get_origin(&self) -> &SdpOrigin {
        &self.origin
    }

    pub fn get_session(&self) -> &String {
        &self.session
    }

<<<<<<< HEAD
    pub fn get_connection(&self) -> &Option<SdpConnection> {
        &self.connection
    }

    pub fn set_connection(&mut self, c: SdpConnection) {
        self.connection = Some(c)
=======
    pub fn set_connection(&mut self, c: &SdpConnection) {
        self.connection = Some(c.clone())
>>>>>>> 40c87755
    }

    pub fn add_bandwidth(&mut self, b: &SdpBandwidth) {
        self.bandwidth.push(b.clone())
    }

    pub fn set_timing(&mut self, t: &SdpTiming) {
        self.timing = Some(t.clone())
    }

    pub fn add_attribute(&mut self, a: &SdpAttribute) -> Result<(), SdpParserInternalError> {
        if !a.allowed_at_session_level() {
            return Err(SdpParserInternalError::Generic(format!("{} not allowed at session level",
                                                               a)));
        };
        Ok(self.attribute.push(a.clone()))
    }

    pub fn add_media(&mut self, m: SdpMedia) {
        self.media.push(m)
    }

    pub fn extend_media(&mut self, v: Vec<SdpMedia>) {
        self.media.extend(v)
    }

    pub fn has_timing(&self) -> bool {
        self.timing.is_some()
    }

    pub fn has_attributes(&self) -> bool {
        !self.attribute.is_empty()
    }

    pub fn has_media(&self) -> bool {
        !self.media.is_empty()
    }
}

fn parse_session(value: &str) -> Result<SdpType, SdpParserInternalError> {
    println!("session: {}", value);
    Ok(SdpType::Session(String::from(value)))
}

#[test]
fn test_session_works() {
    assert!(parse_session("topic").is_ok());
}


fn parse_version(value: &str) -> Result<SdpType, SdpParserInternalError> {
    let ver = value.parse::<u64>()?;
    if ver != 0 {
        return Err(SdpParserInternalError::Generic(format!("version type contains unsupported value {}",
                                                           ver)));
    };
    println!("version: {}", ver);
    Ok(SdpType::Version(ver))
}

#[test]
fn test_version_works() {
    assert!(parse_version("0").is_ok());
}

#[test]
fn test_version_unsupported_input() {
    assert!(parse_version("1").is_err());
    assert!(parse_version("11").is_err());
    assert!(parse_version("a").is_err());
}

fn parse_origin(value: &str) -> Result<SdpType, SdpParserInternalError> {
    let mut tokens = value.split_whitespace();
    let username = match tokens.next() {
        None => {
            return Err(SdpParserInternalError::Generic("Origin type is missing username token"
                                                           .to_string()))
        }
        Some(x) => x,
    };
    let session_id = match tokens.next() {
        None => {
            return Err(SdpParserInternalError::Generic("Origin type is missing session ID token"
                                                           .to_string()))
        }
        Some(x) => x.parse::<u64>()?,
    };
    let session_version = match tokens.next() {
        None => {
            return Err(SdpParserInternalError::Generic(
                           "Origin type is missing session version token"
                           .to_string()))
        }
        Some(x) => x.parse::<u64>()?,
    };
    match tokens.next() {
        None => {
            return Err(SdpParserInternalError::Generic(
                           "Origin type is missing session version token".to_string(),
                       ))
        }
        Some(x) => parse_nettype(x)?,
    };
    let addrtype = match tokens.next() {
        None => {
            return Err(SdpParserInternalError::Generic("Origin type is missing address type token"
                                                           .to_string()))
        }
        Some(x) => parse_addrtype(x)?,
    };
    let unicast_addr = match tokens.next() {
        None => {
            return Err(SdpParserInternalError::Generic("Origin type is missing IP address token"
                                                           .to_string()))
        }
        Some(x) => parse_unicast_addr(x)?,
    };
    if !addrtype.same_protocol(&unicast_addr) {
        return Err(SdpParserInternalError::Generic("Origin addrtype does not match address."
                                                       .to_string()));
    }
    let o = SdpOrigin {
        username: String::from(username),
        session_id,
        session_version,
        unicast_addr,
    };
    println!("{}", o);
    Ok(SdpType::Origin(o))
}

#[test]
fn test_origin_works() {
    assert!(parse_origin("mozilla 506705521068071134 0 IN IP4 0.0.0.0").is_ok());
    assert!(parse_origin("mozilla 506705521068071134 0 IN IP6 ::1").is_ok());
}

#[test]
fn test_origin_wrong_amount_of_tokens() {
    assert!(parse_origin("a b c d e").is_err());
    assert!(parse_origin("a b c d e f g").is_err());
}

#[test]
fn test_origin_unsupported_nettype() {
    assert!(parse_origin("mozilla 506705521068071134 0 UNSUPPORTED IP4 0.0.0.0").is_err());
}

#[test]
fn test_origin_unsupported_addrtpe() {
    assert!(parse_origin("mozilla 506705521068071134 0 IN IP1 0.0.0.0").is_err());
}

#[test]
fn test_origin_broken_ip_addr() {
    assert!(parse_origin("mozilla 506705521068071134 0 IN IP4 1.1.1.256").is_err());
    assert!(parse_origin("mozilla 506705521068071134 0 IN IP6 ::g").is_err());
}

#[test]
fn test_origin_addr_type_mismatch() {
    assert!(parse_origin("mozilla 506705521068071134 0 IN IP4 ::1").is_err());
}

fn parse_connection(value: &str) -> Result<SdpType, SdpParserInternalError> {
    let cv: Vec<&str> = value.split_whitespace().collect();
    if cv.len() != 3 {
        return Err(SdpParserInternalError::Generic("connection attribute must have three tokens"
                                                       .to_string()));
    }
    parse_nettype(cv[0])?;
    let addrtype = parse_addrtype(cv[1])?;
    let mut ttl = None;
    let mut amount = None;
    let mut addr_token = cv[2];
    if addr_token.find('/') != None {
        let addr_tokens: Vec<&str> = addr_token.split('/').collect();
        if addr_tokens.len() >= 3 {
            amount = Some(addr_tokens[2].parse::<u32>()?);
        }
        ttl = Some(addr_tokens[1].parse::<u32>()?);
        addr_token = addr_tokens[0];
    }
    let addr = parse_unicast_addr(addr_token)?;
    if !addrtype.same_protocol(&addr) {
        return Err(SdpParserInternalError::Generic("connection addrtype does not match address."
                                                       .to_string()));
    }
    let c = SdpConnection { addr, ttl, amount };
    println!("connection: {}", c.addr);
    Ok(SdpType::Connection(c))
}

#[test]
fn connection_works() {
    assert!(parse_connection("IN IP4 127.0.0.1").is_ok());
    assert!(parse_connection("IN IP4 127.0.0.1/10/10").is_ok());
}

#[test]
fn connection_lots_of_whitespace() {
    assert!(parse_connection("IN   IP4   127.0.0.1").is_ok());
}

#[test]
fn connection_wrong_amount_of_tokens() {
    assert!(parse_connection("IN IP4").is_err());
    assert!(parse_connection("IN IP4 0.0.0.0 foobar").is_err());
}

#[test]
fn connection_unsupported_nettype() {
    assert!(parse_connection("UNSUPPORTED IP4 0.0.0.0").is_err());
}

#[test]
fn connection_unsupported_addrtpe() {
    assert!(parse_connection("IN IP1 0.0.0.0").is_err());
}

#[test]
fn connection_broken_ip_addr() {
    assert!(parse_connection("IN IP4 1.1.1.256").is_err());
    assert!(parse_connection("IN IP6 ::g").is_err());
}

#[test]
fn connection_addr_type_mismatch() {
    assert!(parse_connection("IN IP4 ::1").is_err());
}

fn parse_bandwidth(value: &str) -> Result<SdpType, SdpParserInternalError> {
    let bv: Vec<&str> = value.split(':').collect();
    if bv.len() != 2 {
        return Err(SdpParserInternalError::Generic("bandwidth attribute must have two tokens"
                                                       .to_string()));
    }
    let bandwidth = bv[1].parse::<u32>()?;
    let bw = match bv[0].to_uppercase().as_ref() {
        "AS" => SdpBandwidth::As(bandwidth),
        "CT" => SdpBandwidth::Ct(bandwidth),
        "TIAS" => SdpBandwidth::Tias(bandwidth),
        _ => SdpBandwidth::Unknown(String::from(bv[0]), bandwidth),
    };
    println!("bandwidth: {}, {}", bv[0], bandwidth);
    Ok(SdpType::Bandwidth(bw))
}

#[test]
fn bandwidth_works() {
    assert!(parse_bandwidth("AS:1").is_ok());
    assert!(parse_bandwidth("CT:123").is_ok());
    assert!(parse_bandwidth("TIAS:12345").is_ok());
}

#[test]
fn bandwidth_wrong_amount_of_tokens() {
    assert!(parse_bandwidth("TIAS").is_err());
    assert!(parse_bandwidth("TIAS:12345:xyz").is_err());
}

#[test]
fn bandwidth_unsupported_type() {
    assert!(parse_bandwidth("UNSUPPORTED:12345").is_ok());
}

fn parse_timing(value: &str) -> Result<SdpType, SdpParserInternalError> {
    let tv: Vec<&str> = value.split_whitespace().collect();
    if tv.len() != 2 {
        return Err(SdpParserInternalError::Generic("timing attribute must have two tokens"
                                                       .to_string()));
    }
    let start = tv[0].parse::<u64>()?;
    let stop = tv[1].parse::<u64>()?;
    let t = SdpTiming { start, stop };
    println!("timing: {}, {}", t.start, t.stop);
    Ok(SdpType::Timing(t))
}

#[test]
fn test_timing_works() {
    assert!(parse_timing("0 0").is_ok());
}

#[test]
fn test_timing_non_numeric_tokens() {
    assert!(parse_timing("a 0").is_err());
    assert!(parse_timing("0 a").is_err());
}

#[test]
fn test_timing_wrong_amount_of_tokens() {
    assert!(parse_timing("0").is_err());
    assert!(parse_timing("0 0 0").is_err());
}

fn parse_sdp_line(line: &str, line_number: usize) -> Result<SdpLine, SdpParserError> {
    if line.find('=') == None {
        return Err(SdpParserError::Line {
                       error: SdpParserInternalError::Generic("missing = character in line"
                                                                  .to_string()),
                       line: line.to_string(),
                       line_number: line_number,
                   });
    }
    let mut splitted_line = line.splitn(2, '=');
    let line_type = match splitted_line.next() {
        None => {
            return Err(SdpParserError::Line {
                           error: SdpParserInternalError::Generic("missing type".to_string()),
                           line: line.to_string(),
                           line_number: line_number,
                       })
        }
        Some(t) => {
            let trimmed = t.trim();
            if trimmed.len() > 1 {
                return Err(SdpParserError::Line {
                               error: SdpParserInternalError::Generic("type to long".to_string()),
                               line: line.to_string(),
                               line_number: line_number,
                           });
            }
            if trimmed.is_empty() {
                return Err(SdpParserError::Line {
                               error: SdpParserInternalError::Generic("type is empty".to_string()),
                               line: line.to_string(),
                               line_number: line_number,
                           });
            }
            trimmed
        }
    };
    let line_value = match splitted_line.next() {
        None => {
            return Err(SdpParserError::Line {
                           error: SdpParserInternalError::Generic("missing value".to_string()),
                           line: line.to_string(),
                           line_number: line_number,
                       })
        }
        Some(v) => {
            let trimmed = v.trim();
            if trimmed.is_empty() {
                return Err(SdpParserError::Line {
                               error: SdpParserInternalError::Generic("value is empty".to_string()),
                               line: line.to_string(),
                               line_number: line_number,
                           });
            }
            trimmed
        }
    };
    match line_type.to_lowercase().as_ref() {
            "a" => parse_attribute(line_value),
            "b" => parse_bandwidth(line_value),
            "c" => parse_connection(line_value),
            "e" => parse_email(line_value),
            "i" => parse_information(line_value),
            "k" => parse_key(line_value),
            "m" => parse_media(line_value),
            "o" => parse_origin(line_value),
            "p" => parse_phone(line_value),
            "r" => parse_repeat(line_value),
            "s" => parse_session(line_value),
            "t" => parse_timing(line_value),
            "u" => parse_uri(line_value),
            "v" => parse_version(line_value),
            "z" => parse_zone(line_value),
            _ => Err(SdpParserInternalError::Generic("unknown sdp type".to_string())),
        }
        .map(|sdp_type| {
                 SdpLine {
                     line_number,
                     sdp_type,
                 }
             })
        .map_err(|e| match e {
                     SdpParserInternalError::Generic(..) |
                     SdpParserInternalError::Integer(..) |
                     SdpParserInternalError::Address(..) => {
                         SdpParserError::Line {
                             error: e,
                             line: line.to_string(),
                             line_number: line_number,
                         }
                     }
                     SdpParserInternalError::Unsupported(..) => {
                         SdpParserError::Unsupported {
                             error: e,
                             line: line.to_string(),
                             line_number: line_number,
                         }
                     }
                 })
}

#[test]
fn test_parse_sdp_line_works() {
    assert!(parse_sdp_line("v=0", 0).is_ok());
    assert!(parse_sdp_line("s=somesession", 0).is_ok());
}

#[test]
fn test_parse_sdp_line_empty_line() {
    assert!(parse_sdp_line("", 0).is_err());
}

#[test]
fn test_parse_sdp_line_unknown_key() {
    assert!(parse_sdp_line("y=foobar", 0).is_err());
}

#[test]
fn test_parse_sdp_line_too_long_type() {
    assert!(parse_sdp_line("ab=foobar", 0).is_err());
}

#[test]
fn test_parse_sdp_line_without_equal() {
    assert!(parse_sdp_line("abcd", 0).is_err());
    assert!(parse_sdp_line("ab cd", 0).is_err());
}

#[test]
fn test_parse_sdp_line_empty_value() {
    assert!(parse_sdp_line("v=", 0).is_err());
    assert!(parse_sdp_line("o=", 0).is_err());
    assert!(parse_sdp_line("s=", 0).is_err());
}

#[test]
fn test_parse_sdp_line_empty_name() {
    assert!(parse_sdp_line("=abc", 0).is_err());
}

#[test]
fn test_parse_sdp_line_valid_a_line() {
    assert!(parse_sdp_line("a=rtpmap:8 PCMA/8000", 0).is_ok());
}

#[test]
fn test_parse_sdp_line_invalid_a_line() {
    assert!(parse_sdp_line("a=rtpmap:8 PCMA/8000 1", 0).is_err());
}

// TODO add unit tests
fn parse_sdp_vector(lines: &[SdpLine]) -> Result<SdpSession, SdpParserError> {
    if lines.len() < 5 {
        return Err(SdpParserError::Sequence {
                       message: "SDP neeeds at least 5 lines".to_string(),
                       line_number: 0,
                   });
    }

    // TODO are these mataches really the only way to verify the types?
    let version: u64 = match lines[0].sdp_type {
        SdpType::Version(v) => v,
        _ => {
            return Err(SdpParserError::Sequence {
                           message: "first line needs to be version number".to_string(),
                           line_number: lines[0].line_number,
                       })
        }
    };
    let origin: SdpOrigin = match lines[1].sdp_type {
        SdpType::Origin(ref v) => v.clone(),
        _ => {
            return Err(SdpParserError::Sequence {
                           message: "second line needs to be origin".to_string(),
                           line_number: lines[1].line_number,
                       })
        }
    };
    let session: String = match lines[2].sdp_type {
        SdpType::Session(ref v) => v.clone(),
        _ => {
            return Err(SdpParserError::Sequence {
                           message: "third line needs to be session".to_string(),
                           line_number: lines[2].line_number,
                       })
        }
    };
    let mut sdp_session = SdpSession::new(version, origin, session);
    for (index, line) in lines.iter().enumerate().skip(3) {
        match line.sdp_type {
            SdpType::Attribute(ref a) => {
                sdp_session
                    .add_attribute(a)
                    .map_err(|e: SdpParserInternalError| {
                                 SdpParserError::Sequence {
                                     message: format!("{}", e),
                                     line_number: line.line_number,
                                 }
                             })?
            }
            SdpType::Bandwidth(ref b) => sdp_session.add_bandwidth(b),
            SdpType::Timing(ref t) => sdp_session.set_timing(t),
            SdpType::Connection(ref c) => sdp_session.set_connection(c),
            SdpType::Media(_) => sdp_session.extend_media(parse_media_vector(&lines[index..])?),
            SdpType::Origin(_) |
            SdpType::Session(_) |
            SdpType::Version(_) => {
                return Err(SdpParserError::Sequence {
                               message: "version, origin or session at wrong level".to_string(),
                               line_number: line.line_number,
                           })
            }
            // the line parsers throw unsupported errors for these already
            SdpType::Email(_) |
            SdpType::Information(_) |
            SdpType::Key(_) |
            SdpType::Phone(_) |
            SdpType::Repeat(_) |
            SdpType::Uri(_) |
            SdpType::Zone(_) => (),
        };
        if sdp_session.has_media() {
            break;
        };
    }
    if !sdp_session.has_timing() {
        return Err(SdpParserError::Sequence {
                       message: "Missing timing type".to_string(),
                       line_number: 0,
                   });
    }
    if !sdp_session.has_media() {
        return Err(SdpParserError::Sequence {
                       message: "Missing media setion".to_string(),
                       line_number: 0,
                   });
    }
    Ok(sdp_session)
}

pub fn parse_sdp(sdp: &str, fail_on_warning: bool) -> Result<SdpSession, SdpParserError> {
    if sdp.is_empty() {
        return Err(SdpParserError::Line {
                       error: SdpParserInternalError::Generic("empty SDP".to_string()),
                       line: sdp.to_string(),
                       line_number: 0,
                   });
    }
    if sdp.len() < 62 {
        return Err(SdpParserError::Line {
                       error: SdpParserInternalError::Generic("string to short to be valid SDP"
                                                                  .to_string()),
                       line: sdp.to_string(),
                       line_number: 0,
                   });
    }
    let lines = sdp.lines();
    let mut errors: Vec<SdpParserError> = Vec::new();
    let mut warnings: Vec<SdpParserError> = Vec::new();
    let mut sdp_lines: Vec<SdpLine> = Vec::new();
    for (line_number, line) in lines.enumerate() {
        let stripped_line = line.trim();
        if stripped_line.is_empty() {
            continue;
        }
        match parse_sdp_line(stripped_line, line_number) {
            Ok(n) => {
                sdp_lines.push(n);
            }
            Err(e) => {
                match e {
                    // FIXME is this really a good way to accomplish this?
                    SdpParserError::Line {
                        error,
                        line,
                        line_number,
                    } => {
                        errors.push(SdpParserError::Line {
                                        error,
                                        line,
                                        line_number,
                                    })
                    }
                    SdpParserError::Unsupported {
                        error,
                        line,
                        line_number,
                    } => {
                        warnings.push(SdpParserError::Unsupported {
                                          error,
                                          line,
                                          line_number,
                                      });
                    }
                    SdpParserError::Sequence {
                        message,
                        line_number,
                    } => {
                        errors.push(SdpParserError::Sequence {
                                        message,
                                        line_number,
                                    })
                    }
                }
            }
        };
    }
    for warning in warnings {
        if fail_on_warning {
            return Err(warning);
        } else {
            println!("Warning: {}", warning);
        };
    }
    // We just return the last of the errors here
    if let Some(e) = errors.pop() {
        return Err(e);
    };
    let session = parse_sdp_vector(&sdp_lines)?;
    Ok(session)
}

#[test]
fn test_parse_sdp_zero_length_string_fails() {
    assert!(parse_sdp("", true).is_err());
}

#[test]
fn test_parse_sdp_to_short_string() {
    assert!(parse_sdp("fooooobarrrr", true).is_err());
}

#[test]
fn test_parse_sdp_line_error() {
    assert!(parse_sdp("v=0\r\n
o=- 0 0 IN IP4 0.0.0.0\r\n
s=-\r\n
t=0 foobar\r\n
m=audio 0 UDP/TLS/RTP/SAVPF 0\r\n",
                      true)
                    .is_err());
}

#[test]
fn test_parse_sdp_unsupported_error() {
    assert!(parse_sdp("v=0\r\n
o=- 0 0 IN IP4 0.0.0.0\r\n
s=-\r\n
t=0 0\r\n
m=foobar 0 UDP/TLS/RTP/SAVPF 0\r\n",
                      true)
                    .is_err());
}

#[test]
fn test_parse_sdp_unsupported_warning() {
    assert!(parse_sdp("v=0\r\n
o=- 0 0 IN IP4 0.0.0.0\r\n
s=-\r\n
t=0 0\r\n
m=audio 0 UDP/TLS/RTP/SAVPF 0\r\n
a=unsupported\r\n",
                      false)
                    .is_ok());
}

#[test]
fn test_parse_sdp_sequence_error() {
    assert!(parse_sdp("v=0\r\n
o=- 0 0 IN IP4 0.0.0.0\r\n
t=0 0\r\n
s=-\r\n
m=audio 0 UDP/TLS/RTP/SAVPF 0\r\n",
                      true)
                    .is_err());
}

#[test]
fn test_parse_sdp_integer_error() {
    assert!(parse_sdp("v=0\r\n
o=- 0 0 IN IP4 0.0.0.0\r\n
s=-\r\n
t=0 0\r\n
m=audio 0 UDP/TLS/RTP/SAVPF 0\r\n
a=rtcp:34er21\r\n",
                      true)
                    .is_err());
}

#[test]
fn test_parse_sdp_ipaddr_error() {
    assert!(parse_sdp("v=0\r\n
o=- 0 0 IN IP4 0.a.b.0\r\n
s=-\r\n
t=0 0\r\n
m=audio 0 UDP/TLS/RTP/SAVPF 0\r\n",
                      true)
                    .is_err());
}

#[test]
fn test_parse_sdp_invalid_session_attribute() {
    assert!(parse_sdp("v=0\r\n
o=- 0 0 IN IP4 0.a.b.0\r\n
s=-\r\n
t=0 0\r\n
a=bundle-only\r\n
m=audio 0 UDP/TLS/RTP/SAVPF 0\r\n",
                      true)
                    .is_err());
}

#[test]
fn test_parse_sdp_invalid_media_attribute() {
    assert!(parse_sdp("v=0\r\n
o=- 0 0 IN IP4 0.a.b.0\r\n
s=-\r\n
t=0 0\r\n
m=audio 0 UDP/TLS/RTP/SAVPF 0\r\n
a=ice-lite\r\n",
                      true)
                    .is_err());
}<|MERGE_RESOLUTION|>--- conflicted
+++ resolved
@@ -124,17 +124,12 @@
         &self.session
     }
 
-<<<<<<< HEAD
     pub fn get_connection(&self) -> &Option<SdpConnection> {
         &self.connection
     }
 
-    pub fn set_connection(&mut self, c: SdpConnection) {
-        self.connection = Some(c)
-=======
     pub fn set_connection(&mut self, c: &SdpConnection) {
         self.connection = Some(c.clone())
->>>>>>> 40c87755
     }
 
     pub fn add_bandwidth(&mut self, b: &SdpBandwidth) {
