#![warn(clippy::all)]
#![forbid(unsafe_code)]

#[macro_use]
extern crate log;
#[cfg(feature = "serialize")]
#[macro_use]
extern crate serde_derive;
#[cfg(test)]
extern crate enum_display_derive;
#[cfg(feature = "serialize")]
extern crate serde;
<<<<<<< HEAD

use std::fmt;
use std::net::IpAddr;
use std::str::FromStr;
=======
use std::convert::TryFrom;
>>>>>>> 756b1227

#[macro_use]
pub mod attribute_type;
pub mod address;
pub mod anonymizer;
pub mod error;
pub mod media_type;
pub mod network;

use address::{AddressTyped, ExplicitlyTypedAddress};
use anonymizer::{AnonymizingClone, StatefulSdpAnonymizer};
use attribute_type::{
    parse_attribute, SdpAttribute, SdpAttributeRid, SdpAttributeSimulcastVersion, SdpAttributeType,
    SdpSingleDirection,
};
use error::{SdpParserError, SdpParserInternalError};
use media_type::{
    parse_media, parse_media_vector, SdpFormatList, SdpMedia, SdpMediaLine, SdpMediaValue,
    SdpProtocolValue,
};
use network::{parse_address_type, parse_network_type};

#[derive(Clone)]
#[cfg_attr(feature = "serialize", derive(Serialize))]
pub enum SdpBandwidth {
    As(u32),
    Ct(u32),
    Tias(u32),
    Unknown(String, u32),
}

impl fmt::Display for SdpBandwidth {
    fn fmt(&self, f: &mut fmt::Formatter) -> fmt::Result {
        let (tp_string, value) = match *self {
            SdpBandwidth::As(ref x) => ("AS", x),
            SdpBandwidth::Ct(ref x) => ("CT", x),
            SdpBandwidth::Tias(ref x) => ("TIAS", x),
            SdpBandwidth::Unknown(ref tp, ref x) => (&tp[..], x),
        };
        write!(f, "{}:{}", tp_string, value)
    }
}

#[derive(Clone)]
#[cfg_attr(feature = "serialize", derive(Serialize))]
pub struct SdpConnection {
    pub address: ExplicitlyTypedAddress,
    pub ttl: Option<u8>,
    pub amount: Option<u32>,
}

<<<<<<< HEAD
impl fmt::Display for SdpConnection {
    fn fmt(&self, f: &mut fmt::Formatter) -> fmt::Result {
        write!(
            f,
            "{}{}{}",
            address_to_string(self.address),
            option_to_string!("/{}", self.ttl),
            option_to_string!("/{}", self.amount)
=======
impl ToString for SdpConnection {
    fn to_string(&self) -> String {
        format!(
            "{address}{ttl}{amount}",
            address = self.address,
            ttl = option_to_string!("/{}", self.ttl),
            amount = option_to_string!("/{}", self.amount)
>>>>>>> 756b1227
        )
    }
}

impl AnonymizingClone for SdpConnection {
    fn masked_clone(&self, anon: &mut StatefulSdpAnonymizer) -> Self {
        let mut masked = self.clone();
        masked.address = anon.mask_typed_address(&self.address);
        masked
    }
}

#[derive(Clone)]
#[cfg_attr(feature = "serialize", derive(Serialize))]
pub struct SdpOrigin {
    pub username: String,
    pub session_id: u64,
    pub session_version: u64,
    pub unicast_addr: ExplicitlyTypedAddress,
}

<<<<<<< HEAD
impl fmt::Display for SdpOrigin {
    fn fmt(&self, f: &mut fmt::Formatter) -> fmt::Result {
        write!(
            f,
            "{} {} {} {}",
            self.username,
            self.session_id,
            self.session_version,
            address_to_string(self.unicast_addr)
=======
impl ToString for SdpOrigin {
    fn to_string(&self) -> String {
        format!(
            "{username} {sess_id} {sess_vers} {unicast_addr}",
            username = self.username.clone(),
            sess_id = self.session_id.to_string(),
            sess_vers = self.session_version.to_string(),
            unicast_addr = self.unicast_addr
>>>>>>> 756b1227
        )
    }
}

impl AnonymizingClone for SdpOrigin {
    fn masked_clone(&self, anon: &mut StatefulSdpAnonymizer) -> Self {
        let mut masked = self.clone();
        masked.username = anon.mask_origin_user(&self.username);
        masked.unicast_addr = anon.mask_typed_address(&masked.unicast_addr);
        masked
    }
}

#[derive(Clone)]
#[cfg_attr(feature = "serialize", derive(Serialize))]
pub struct SdpTiming {
    pub start: u64,
    pub stop: u64,
}

impl fmt::Display for SdpTiming {
    fn fmt(&self, f: &mut fmt::Formatter) -> fmt::Result {
        write!(f, "{} {}", self.start, self.stop)
    }
}

#[cfg_attr(feature = "serialize", derive(Serialize))]
pub enum SdpType {
    // Note: Email, Information, Key, Phone, Repeat, Uri and Zone are left out
    //       on purposes as we don't want to support them.
    Attribute(SdpAttribute),
    Bandwidth(SdpBandwidth),
    Connection(SdpConnection),
    Media(SdpMediaLine),
    Origin(SdpOrigin),
    Session(String),
    Timing(SdpTiming),
    Version(u64),
}

#[cfg_attr(feature = "serialize", derive(Serialize))]
pub struct SdpLine {
    pub line_number: usize,
    pub sdp_type: SdpType,
}

#[derive(Clone)]
#[cfg_attr(feature = "serialize", derive(Serialize))]
pub struct SdpSession {
    pub version: u64,
    pub origin: SdpOrigin,
    pub session: String,
    pub connection: Option<SdpConnection>,
    pub bandwidth: Vec<SdpBandwidth>,
    pub timing: Option<SdpTiming>,
    pub attribute: Vec<SdpAttribute>,
    pub media: Vec<SdpMedia>,
    pub warnings: Vec<SdpParserError>, // unsupported values:
                                       // information: Option<String>,
                                       // uri: Option<String>,
                                       // email: Option<String>,
                                       // phone: Option<String>,
                                       // repeat: Option<String>,
                                       // zone: Option<String>,
                                       // key: Option<String>
}

impl fmt::Display for SdpSession {
    fn fmt(&self, f: &mut fmt::Formatter) -> fmt::Result {
        write!(
            f,
            "v={}\r\no={}\r\ns={}\r\n{}{}{}{}{}",
            self.version,
            self.origin,
            self.session,
            option_to_string!("t={}\r\n", self.timing),
            maybe_vector_to_string!("b={}\r\n", self.bandwidth, "\r\nb="),
            option_to_string!("c={}\r\n", self.connection),
            maybe_vector_to_string!("a={}\r\n", self.attribute, "\r\na="),
            maybe_vector_to_string!("{}", self.media, "\r\n")
        )
    }
}

impl SdpSession {
    pub fn new(version: u64, origin: SdpOrigin, session: String) -> SdpSession {
        SdpSession {
            version,
            origin,
            session,
            connection: None,
            bandwidth: Vec::new(),
            timing: None,
            attribute: Vec::new(),
            media: Vec::new(),
            warnings: Vec::new(),
        }
    }

    pub fn get_version(&self) -> u64 {
        self.version
    }

    pub fn get_origin(&self) -> &SdpOrigin {
        &self.origin
    }

    pub fn get_session(&self) -> &str {
        &self.session
    }

    pub fn get_connection(&self) -> &Option<SdpConnection> {
        &self.connection
    }

    pub fn set_connection(&mut self, c: SdpConnection) {
        self.connection = Some(c)
    }

    pub fn add_bandwidth(&mut self, b: SdpBandwidth) {
        self.bandwidth.push(b)
    }

    pub fn set_timing(&mut self, t: SdpTiming) {
        self.timing = Some(t)
    }

    pub fn add_attribute(&mut self, a: SdpAttribute) -> Result<(), SdpParserInternalError> {
        if !a.allowed_at_session_level() {
            return Err(SdpParserInternalError::Generic(format!(
                "{} not allowed at session level",
                a.to_string()
            )));
        };
        self.attribute.push(a);
        Ok(())
    }

    pub fn extend_media(&mut self, v: Vec<SdpMedia>) {
        self.media.extend(v)
    }

    pub fn parse_session_vector(&mut self, lines: &mut Vec<SdpLine>) -> Result<(), SdpParserError> {
        while !lines.is_empty() {
            let line = lines.remove(0);
            match line.sdp_type {
                SdpType::Attribute(a) => {
                    let _line_number = line.line_number;
                    self.add_attribute(a).map_err(|e: SdpParserInternalError| {
                        SdpParserError::Sequence {
                            message: format!("{}", e),
                            line_number: _line_number,
                        }
                    })?
                }
                SdpType::Bandwidth(b) => self.add_bandwidth(b),
                SdpType::Timing(t) => self.set_timing(t),
                SdpType::Connection(c) => self.set_connection(c),

                SdpType::Origin(_) | SdpType::Session(_) | SdpType::Version(_) => {
                    return Err(SdpParserError::Sequence {
                        message: "version, origin or session at wrong level".to_string(),
                        line_number: line.line_number,
                    });
                }
                SdpType::Media(_) => {
                    return Err(SdpParserError::Sequence {
                        message: "media line not allowed in session parser".to_string(),
                        line_number: line.line_number,
                    });
                }
            }
        }
        Ok(())
    }

    pub fn get_attribute(&self, t: SdpAttributeType) -> Option<&SdpAttribute> {
        self.attribute
            .iter()
            .find(|a| SdpAttributeType::from(*a) == t)
    }

    pub fn add_media(
        &mut self,
        media_type: SdpMediaValue,
        direction: SdpAttribute,
        port: u32,
        protocol: SdpProtocolValue,
        addr: ExplicitlyTypedAddress,
    ) -> Result<(), SdpParserInternalError> {
        let mut media = SdpMedia::new(SdpMediaLine {
            media: media_type,
            port,
            port_count: 1,
            proto: protocol,
            formats: SdpFormatList::Integers(Vec::new()),
        });

        media.add_attribute(direction)?;

        media.set_connection(SdpConnection {
            address: addr,
            ttl: None,
            amount: None,
        })?;

        self.media.push(media);

        Ok(())
    }
}

impl AnonymizingClone for SdpSession {
    fn masked_clone(&self, anon: &mut StatefulSdpAnonymizer) -> Self {
        let mut masked: SdpSession = SdpSession {
            version: self.version,
            session: self.session.clone(),
            origin: self.origin.masked_clone(anon),
            connection: self.connection.clone(),
            timing: self.timing.clone(),
            bandwidth: self.bandwidth.clone(),
            attribute: Vec::new(),
            media: Vec::new(),
            warnings: Vec::new(),
        };
        masked.origin = self.origin.masked_clone(anon);
        masked.connection = masked
            .connection
            .and_then(|con| Some(con.masked_clone(anon)));
        for i in &self.attribute {
            masked.attribute.push(i.masked_clone(anon));
        }
        masked
    }
}

fn parse_session(value: &str) -> Result<SdpType, SdpParserInternalError> {
    trace!("session: {}", value);
    Ok(SdpType::Session(String::from(value)))
}

fn parse_version(value: &str) -> Result<SdpType, SdpParserInternalError> {
    let ver = value.parse::<u64>()?;
    if ver != 0 {
        return Err(SdpParserInternalError::Generic(format!(
            "version type contains unsupported value {}",
            ver
        )));
    };
    trace!("version: {}", ver);
    Ok(SdpType::Version(ver))
}

fn parse_origin(value: &str) -> Result<SdpType, SdpParserInternalError> {
    let mut tokens = value.split_whitespace();
    let username = match tokens.next() {
        None => {
            return Err(SdpParserInternalError::Generic(
                "Origin type is missing username token".to_string(),
            ));
        }
        Some(x) => x,
    };
    let session_id = match tokens.next() {
        None => {
            return Err(SdpParserInternalError::Generic(
                "Origin type is missing session ID token".to_string(),
            ));
        }
        Some(x) => x.parse::<u64>()?,
    };
    let session_version = match tokens.next() {
        None => {
            return Err(SdpParserInternalError::Generic(
                "Origin type is missing session version token".to_string(),
            ));
        }
        Some(x) => x.parse::<u64>()?,
    };
    match tokens.next() {
        None => {
            return Err(SdpParserInternalError::Generic(
                "Origin type is missing network type token".to_string(),
            ));
        }
        Some(x) => parse_network_type(x)?,
    };
    let addrtype = match tokens.next() {
        None => {
            return Err(SdpParserInternalError::Generic(
                "Origin type is missing address type token".to_string(),
            ));
        }
        Some(x) => parse_address_type(x)?,
    };
    let unicast_addr = match tokens.next() {
        None => {
            return Err(SdpParserInternalError::Generic(
                "Origin type is missing IP address token".to_string(),
            ));
        }
        Some(x) => ExplicitlyTypedAddress::try_from((addrtype, x))?,
    };
    if addrtype != unicast_addr.address_type() {
        return Err(SdpParserInternalError::Generic(
            "Origin addrtype does not match address.".to_string(),
        ));
    }
    let o = SdpOrigin {
        username: String::from(username),
        session_id,
        session_version,
        unicast_addr,
    };
    trace!("origin: {}", o.to_string());
    Ok(SdpType::Origin(o))
}

fn parse_connection(value: &str) -> Result<SdpType, SdpParserInternalError> {
    let cv: Vec<&str> = value.split_whitespace().collect();
    if cv.len() != 3 {
        return Err(SdpParserInternalError::Generic(
            "connection attribute must have three tokens".to_string(),
        ));
    }
    parse_network_type(cv[0])?;
    let addrtype = parse_address_type(cv[1])?;
    let mut ttl = None;
    let mut amount = None;
    let mut addr_token = cv[2];
    if addr_token.find('/') != None {
        let addr_tokens: Vec<&str> = addr_token.split('/').collect();
        if addr_tokens.len() >= 3 {
            amount = Some(addr_tokens[2].parse::<u32>()?);
        }
        ttl = Some(addr_tokens[1].parse::<u8>()?);
        addr_token = addr_tokens[0];
    }
    let address = ExplicitlyTypedAddress::try_from((addrtype, addr_token))?;
    let c = SdpConnection {
        address,
        ttl,
        amount,
    };
    trace!("connection: {}", c.address);
    Ok(SdpType::Connection(c))
}

fn parse_bandwidth(value: &str) -> Result<SdpType, SdpParserInternalError> {
    let bv: Vec<&str> = value.split(':').collect();
    if bv.len() != 2 {
        return Err(SdpParserInternalError::Generic(
            "bandwidth attribute must have two tokens".to_string(),
        ));
    }
    let bandwidth = bv[1].parse::<u32>()?;
    let bw = match bv[0].to_uppercase().as_ref() {
        "AS" => SdpBandwidth::As(bandwidth),
        "CT" => SdpBandwidth::Ct(bandwidth),
        "TIAS" => SdpBandwidth::Tias(bandwidth),
        _ => SdpBandwidth::Unknown(String::from(bv[0]), bandwidth),
    };
    trace!("bandwidth: {}, {}", bv[0], bandwidth);
    Ok(SdpType::Bandwidth(bw))
}

fn parse_timing(value: &str) -> Result<SdpType, SdpParserInternalError> {
    let tv: Vec<&str> = value.split_whitespace().collect();
    if tv.len() != 2 {
        return Err(SdpParserInternalError::Generic(
            "timing attribute must have two tokens".to_string(),
        ));
    }
    let start = tv[0].parse::<u64>()?;
    let stop = tv[1].parse::<u64>()?;
    let t = SdpTiming { start, stop };
    trace!("timing: {}, {}", t.start, t.stop);
    Ok(SdpType::Timing(t))
}

fn parse_sdp_line(line: &str, line_number: usize) -> Result<SdpLine, SdpParserError> {
    if line.find('=') == None {
        return Err(SdpParserError::Line {
            error: SdpParserInternalError::Generic("missing = character in line".to_string()),
            line: line.to_string(),
            line_number,
        });
    }
    let mut splitted_line = line.splitn(2, '=');
    let line_type = match splitted_line.next() {
        None => {
            return Err(SdpParserError::Line {
                error: SdpParserInternalError::Generic("missing type".to_string()),
                line: line.to_string(),
                line_number,
            });
        }
        Some(t) => {
            let trimmed = t.trim();
            if trimmed.len() > 1 {
                return Err(SdpParserError::Line {
                    error: SdpParserInternalError::Generic("type too long".to_string()),
                    line: line.to_string(),
                    line_number,
                });
            }
            if trimmed.is_empty() {
                return Err(SdpParserError::Line {
                    error: SdpParserInternalError::Generic("type is empty".to_string()),
                    line: line.to_string(),
                    line_number,
                });
            }
            trimmed
        }
    };
    let line_value = match splitted_line.next() {
        None => {
            return Err(SdpParserError::Line {
                error: SdpParserInternalError::Generic("missing value".to_string()),
                line: line.to_string(),
                line_number,
            });
        }
        Some(v) => {
            let trimmed = v.trim();
            if trimmed.is_empty() {
                return Err(SdpParserError::Line {
                    error: SdpParserInternalError::Generic("value is empty".to_string()),
                    line: line.to_string(),
                    line_number,
                });
            }
            trimmed
        }
    };
    match line_type.to_lowercase().as_ref() {
        "a" => parse_attribute(line_value),
        "b" => parse_bandwidth(line_value),
        "c" => parse_connection(line_value),
        "e" => Err(SdpParserInternalError::Generic(format!(
            "unsupported type email: {}",
            line_value
        ))),
        "i" => Err(SdpParserInternalError::Generic(format!(
            "unsupported type information: {}",
            line_value
        ))),
        "k" => Err(SdpParserInternalError::Generic(format!(
            "unsupported insecure key exchange: {}",
            line_value
        ))),
        "m" => parse_media(line_value),
        "o" => parse_origin(line_value),
        "p" => Err(SdpParserInternalError::Generic(format!(
            "unsupported type phone: {}",
            line_value
        ))),
        "r" => Err(SdpParserInternalError::Generic(format!(
            "unsupported type repeat: {}",
            line_value
        ))),
        "s" => parse_session(line_value),
        "t" => parse_timing(line_value),
        "u" => Err(SdpParserInternalError::Generic(format!(
            "unsupported type uri: {}",
            line_value
        ))),
        "v" => parse_version(line_value),
        "z" => Err(SdpParserInternalError::Generic(format!(
            "unsupported type zone: {}",
            line_value
        ))),
        _ => Err(SdpParserInternalError::Generic(
            "unknown sdp type".to_string(),
        )),
    }
    .map(|sdp_type| SdpLine {
        line_number,
        sdp_type,
    })
    .map_err(|e| match e {
        SdpParserInternalError::UnknownAddressType(..)
        | SdpParserInternalError::AddressTypeMismatch { .. }
        | SdpParserInternalError::Generic(..)
        | SdpParserInternalError::Integer(..)
        | SdpParserInternalError::Float(..)
        | SdpParserInternalError::Domain(..)
        | SdpParserInternalError::IpAddress(..) => SdpParserError::Line {
            error: e,
            line: line.to_string(),
            line_number,
        },
        SdpParserInternalError::Unsupported(..) => SdpParserError::Unsupported {
            error: e,
            line: line.to_string(),
            line_number,
        },
    })
}

fn sanity_check_sdp_session(session: &SdpSession) -> Result<(), SdpParserError> {
    let make_seq_error = |x: &str| SdpParserError::Sequence {
        message: x.to_string(),
        line_number: 0,
    };

    if session.timing.is_none() {
        return Err(make_seq_error("Missing timing type at session level"));
    }

    let mut mconnections = 0;
    for msection in &session.media {
        if msection.get_connection().is_some() {
            mconnections += 1;
        }
    }

    if session.get_connection().is_none() {
        if session.media.is_empty() {
            return Err(make_seq_error("Missing connection type at session level"));
        }
        if mconnections != session.media.len() {
            return Err(make_seq_error(
                "Without connection type at session level all media section
                 must have connection types",
            ));
        }
    }

    // Check that extmaps are not defined on session and media level
    if session.get_attribute(SdpAttributeType::Extmap).is_some() {
        for msection in &session.media {
            if msection.get_attribute(SdpAttributeType::Extmap).is_some() {
                return Err(make_seq_error(
                    "Extmap can't be define at session and media level",
                ));
            }
        }
    }

    for msection in &session.media {
        if msection.get_attribute(SdpAttributeType::Sendonly).is_some() {
            if let Some(&SdpAttribute::Simulcast(ref x)) =
                msection.get_attribute(SdpAttributeType::Simulcast)
            {
                if !x.receive.is_empty() {
                    return Err(make_seq_error(
                        "Simulcast can't define receive parameters for sendonly",
                    ));
                }
            }
        }
        if msection.get_attribute(SdpAttributeType::Recvonly).is_some() {
            if let Some(&SdpAttribute::Simulcast(ref x)) =
                msection.get_attribute(SdpAttributeType::Simulcast)
            {
                if !x.send.is_empty() {
                    return Err(make_seq_error(
                        "Simulcast can't define send parameters for recvonly",
                    ));
                }
            }
        }

        let rids: Vec<&SdpAttributeRid> = msection
            .get_attributes()
            .iter()
            .filter_map(|attr| match *attr {
                SdpAttribute::Rid(ref rid) => Some(rid),
                _ => None,
            })
            .collect();
        let recv_rids: Vec<&str> = rids
            .iter()
            .filter_map(|rid| match rid.direction {
                SdpSingleDirection::Recv => Some(rid.id.as_str()),
                _ => None,
            })
            .collect();
        let send_rids: Vec<&str> = rids
            .iter()
            .filter_map(|rid| match rid.direction {
                SdpSingleDirection::Send => Some(rid.id.as_str()),
                _ => None,
            })
            .collect();

        for rid_format in rids.iter().flat_map(|rid| &rid.formats) {
            match *msection.get_formats() {
                SdpFormatList::Integers(ref int_fmt) => {
                    if !int_fmt.contains(&(u32::from(*rid_format))) {
                        return Err(make_seq_error(
                            "Rid pts must be declared in the media section",
                        ));
                    }
                }
                SdpFormatList::Strings(ref str_fmt) => {
                    if !str_fmt.contains(&rid_format.to_string()) {
                        return Err(make_seq_error(
                            "Rid pts must be declared in the media section",
                        ));
                    }
                }
            }
        }

        if let Some(&SdpAttribute::Simulcast(ref simulcast)) =
            msection.get_attribute(SdpAttributeType::Simulcast)
        {
            let check_defined_rids =
                |simulcast_version_list: &Vec<SdpAttributeSimulcastVersion>,
                 rid_ids: &[&str]|
                 -> Result<(), SdpParserError> {
                    for simulcast_rid in simulcast_version_list.iter().flat_map(|x| &x.ids) {
                        if !rid_ids.contains(&simulcast_rid.id.as_str()) {
                            return Err(make_seq_error(
                                "Simulcast RIDs must be defined in any rid attribute",
                            ));
                        }
                    }
                    Ok(())
                };

            check_defined_rids(&simulcast.receive, &recv_rids)?;
            check_defined_rids(&simulcast.send, &send_rids)?;
        }
    }

    Ok(())
}

fn parse_sdp_vector(lines: &mut Vec<SdpLine>) -> Result<SdpSession, SdpParserError> {
    if lines.len() < 4 {
        return Err(SdpParserError::Sequence {
            message: "SDP neeeds at least 4 lines".to_string(),
            line_number: 0,
        });
    }

    let version = match lines.remove(0).sdp_type {
        SdpType::Version(v) => v,
        _ => {
            return Err(SdpParserError::Sequence {
                message: "first line needs to be version number".to_string(),
                line_number: 0,
            });
        }
    };
    let origin = match lines.remove(0).sdp_type {
        SdpType::Origin(v) => v,
        _ => {
            return Err(SdpParserError::Sequence {
                message: "second line needs to be origin".to_string(),
                line_number: 1,
            });
        }
    };
    let session = match lines.remove(0).sdp_type {
        SdpType::Session(v) => v,
        _ => {
            return Err(SdpParserError::Sequence {
                message: "third line needs to be session".to_string(),
                line_number: 2,
            });
        }
    };
    let mut sdp_session = SdpSession::new(version, origin, session);

    let _media_pos = lines.iter().position(|ref l| match l.sdp_type {
        SdpType::Media(_) => true,
        _ => false,
    });

    match _media_pos {
        Some(p) => {
            let mut media: Vec<_> = lines.drain(p..).collect();
            sdp_session.parse_session_vector(lines)?;
            sdp_session.extend_media(parse_media_vector(&mut media)?);
        }
        None => sdp_session.parse_session_vector(lines)?,
    };

    sanity_check_sdp_session(&sdp_session)?;
    Ok(sdp_session)
}

pub fn parse_sdp(sdp: &str, fail_on_warning: bool) -> Result<SdpSession, SdpParserError> {
    if sdp.is_empty() {
        return Err(SdpParserError::Line {
            error: SdpParserInternalError::Generic("empty SDP".to_string()),
            line: sdp.to_string(),
            line_number: 0,
        });
    }
    // see test_parse_sdp_minimal_sdp_successfully
    if sdp.len() < 51 {
        return Err(SdpParserError::Line {
            error: SdpParserInternalError::Generic("string too short to be valid SDP".to_string()),
            line: sdp.to_string(),
            line_number: 0,
        });
    }
    let lines = sdp.lines();
    let mut errors: Vec<SdpParserError> = Vec::new();
    let mut warnings: Vec<SdpParserError> = Vec::new();
    let mut sdp_lines: Vec<SdpLine> = Vec::new();
    for (line_number, line) in lines.enumerate() {
        let stripped_line = line.trim();
        if stripped_line.is_empty() {
            continue;
        }
        match parse_sdp_line(stripped_line, line_number) {
            Ok(n) => {
                sdp_lines.push(n);
            }
            Err(e) => {
                match e {
                    // TODO is this really a good way to accomplish this?
                    SdpParserError::Line {
                        error,
                        line,
                        line_number,
                    } => errors.push(SdpParserError::Line {
                        error,
                        line,
                        line_number,
                    }),
                    SdpParserError::Unsupported {
                        error,
                        line,
                        line_number,
                    } => {
                        warnings.push(SdpParserError::Unsupported {
                            error,
                            line,
                            line_number,
                        });
                    }
                    SdpParserError::Sequence {
                        message,
                        line_number,
                    } => errors.push(SdpParserError::Sequence {
                        message,
                        line_number,
                    }),
                }
            }
        };
    }

    if fail_on_warning && (!warnings.is_empty()) {
        return Err(warnings.remove(0));
    }

    // We just return the last of the errors here
    if let Some(e) = errors.pop() {
        return Err(e);
    };

    let mut session = parse_sdp_vector(&mut sdp_lines)?;
    session.warnings = warnings;

    for warning in &session.warnings {
        warn!("Warning: {}", &warning);
    }

    Ok(session)
}

#[cfg(test)]
mod tests {
    extern crate url;
    use super::*;
    use address::{Address, AddressType};
    use anonymizer::ToBytesVec;
    use media_type::create_dummy_media_section;
    use std::net::IpAddr;
    use std::net::Ipv4Addr;

    fn create_dummy_sdp_session() -> SdpSession {
        let origin = parse_origin("mozilla 506705521068071134 0 IN IP4 0.0.0.0");
        assert!(origin.is_ok());
        let connection = parse_connection("IN IP4 198.51.100.7");
        assert!(connection.is_ok());
        let mut sdp_session;
        if let SdpType::Origin(o) = origin.unwrap() {
            sdp_session = SdpSession::new(0, o, "-".to_string());

            if let Ok(SdpType::Connection(c)) = connection {
                sdp_session.connection = Some(c);
            } else {
                unreachable!();
            }
        } else {
            unreachable!();
        }
        sdp_session
    }

    #[test]
    fn test_session_works() -> Result<(), SdpParserInternalError> {
        parse_session("topic")?;
        Ok(())
    }

    #[test]
    fn test_version_works() -> Result<(), SdpParserInternalError> {
        parse_version("0")?;
        Ok(())
    }

    #[test]
    fn test_version_unsupported_input() {
        assert!(parse_version("1").is_err());
        assert!(parse_version("11").is_err());
        assert!(parse_version("a").is_err());
    }

    #[test]
    fn test_origin_works() -> Result<(), SdpParserInternalError> {
        parse_origin("mozilla 506705521068071134 0 IN IP4 0.0.0.0")?;
        parse_origin("mozilla 506705521068071134 0 IN IP6 2001:db8::1")?;
        Ok(())
    }

    #[test]
    fn test_origin_missing_username() {
        assert!(parse_origin("").is_err());
    }

    #[test]
    fn test_origin_missing_session_id() {
        assert!(parse_origin("mozilla ").is_err());
    }

    #[test]
    fn test_origin_missing_session_version() {
        assert!(parse_origin("mozilla 506705521068071134 ").is_err());
    }

    #[test]
    fn test_origin_missing_nettype() {
        assert!(parse_origin("mozilla 506705521068071134 0 ").is_err());
    }

    #[test]
    fn test_origin_unsupported_nettype() {
        assert!(parse_origin("mozilla 506705521068071134 0 UNSUPPORTED IP4 0.0.0.0").is_err());
    }

    #[test]
    fn test_origin_missing_addtype() {
        assert!(parse_origin("mozilla 506705521068071134 0 IN ").is_err());
    }

    #[test]
    fn test_origin_missing_ip_addr() {
        assert!(parse_origin("mozilla 506705521068071134 0 IN IP4 ").is_err());
    }

    #[test]
    fn test_origin_unsupported_addrtpe() {
        assert!(parse_origin("mozilla 506705521068071134 0 IN IP1 0.0.0.0").is_err());
    }

    #[test]
    fn test_origin_invalid_ip_addr() {
        assert!(parse_origin("mozilla 506705521068071134 0 IN IP4 1.1.1.256").is_err());
        assert!(parse_origin("mozilla 506705521068071134 0 IN IP6 ::g").is_err());
    }

    #[test]
    fn test_origin_addr_type_mismatch() {
        assert!(parse_origin("mozilla 506705521068071134 0 IN IP4 ::1").is_err());
    }

    #[test]
    fn connection_works() -> Result<(), SdpParserInternalError> {
        parse_connection("IN IP4 127.0.0.1")?;
        parse_connection("IN IP4 127.0.0.1/10/10")?;
        parse_connection("IN IP6 ::1")?;
        parse_connection("IN IP6 ::1/1/1")?;
        Ok(())
    }

    #[test]
    fn connection_lots_of_whitespace() -> Result<(), SdpParserInternalError> {
        parse_connection("IN   IP4   127.0.0.1")?;
        Ok(())
    }

    #[test]
    fn connection_wrong_amount_of_tokens() {
        assert!(parse_connection("IN IP4").is_err());
        assert!(parse_connection("IN IP4 0.0.0.0 foobar").is_err());
    }

    #[test]
    fn connection_unsupported_nettype() {
        assert!(parse_connection("UNSUPPORTED IP4 0.0.0.0").is_err());
    }

    #[test]
    fn connection_unsupported_addrtpe() {
        assert!(parse_connection("IN IP1 0.0.0.0").is_err());
    }

    #[test]
    fn connection_broken_ip_addr() {
        assert!(parse_connection("IN IP4 1.1.1.256").is_err());
        assert!(parse_connection("IN IP6 ::g").is_err());
    }

    #[test]
    fn connection_addr_type_mismatch() {
        assert!(parse_connection("IN IP4 ::1").is_err());
    }

    #[test]
    fn bandwidth_works() -> Result<(), SdpParserInternalError> {
        parse_bandwidth("AS:1")?;
        parse_bandwidth("CT:123")?;
        parse_bandwidth("TIAS:12345")?;
        Ok(())
    }

    #[test]
    fn bandwidth_wrong_amount_of_tokens() {
        assert!(parse_bandwidth("TIAS").is_err());
        assert!(parse_bandwidth("TIAS:12345:xyz").is_err());
    }

    #[test]
    fn bandwidth_unsupported_type() -> Result<(), SdpParserInternalError> {
        parse_bandwidth("UNSUPPORTED:12345")?;
        Ok(())
    }

    #[test]
    fn test_timing_works() -> Result<(), SdpParserInternalError> {
        parse_timing("0 0")?;
        Ok(())
    }

    #[test]
    fn test_timing_non_numeric_tokens() {
        assert!(parse_timing("a 0").is_err());
        assert!(parse_timing("0 a").is_err());
    }

    #[test]
    fn test_timing_wrong_amount_of_tokens() {
        assert!(parse_timing("0").is_err());
        assert!(parse_timing("0 0 0").is_err());
    }

    #[test]
    fn test_parse_sdp_line_works() -> Result<(), SdpParserError> {
        parse_sdp_line("v=0", 0)?;
        parse_sdp_line("s=somesession", 0)?;
        Ok(())
    }

    #[test]
    fn test_parse_sdp_line_empty_line() {
        assert!(parse_sdp_line("", 0).is_err());
    }

    #[test]
    fn test_parse_sdp_line_unsupported_types() {
        assert!(parse_sdp_line("e=foobar", 0).is_err());
        assert!(parse_sdp_line("i=foobar", 0).is_err());
        assert!(parse_sdp_line("k=foobar", 0).is_err());
        assert!(parse_sdp_line("p=foobar", 0).is_err());
        assert!(parse_sdp_line("r=foobar", 0).is_err());
        assert!(parse_sdp_line("u=foobar", 0).is_err());
        assert!(parse_sdp_line("z=foobar", 0).is_err());
    }

    #[test]
    fn test_parse_sdp_line_unknown_key() {
        assert!(parse_sdp_line("y=foobar", 0).is_err());
    }

    #[test]
    fn test_parse_sdp_line_too_long_type() {
        assert!(parse_sdp_line("ab=foobar", 0).is_err());
    }

    #[test]
    fn test_parse_sdp_line_without_equal() {
        assert!(parse_sdp_line("abcd", 0).is_err());
        assert!(parse_sdp_line("ab cd", 0).is_err());
    }

    #[test]
    fn test_parse_sdp_line_empty_value() {
        assert!(parse_sdp_line("v=", 0).is_err());
        assert!(parse_sdp_line("o=", 0).is_err());
        assert!(parse_sdp_line("s=", 0).is_err());
    }

    #[test]
    fn test_parse_sdp_line_empty_name() {
        assert!(parse_sdp_line("=abc", 0).is_err());
    }

    #[test]
    fn test_parse_sdp_line_valid_a_line() -> Result<(), SdpParserError> {
        parse_sdp_line("a=rtpmap:8 PCMA/8000", 0)?;
        Ok(())
    }

    #[test]
    fn test_parse_sdp_line_invalid_a_line() {
        assert!(parse_sdp_line("a=rtpmap:200 PCMA/8000", 0).is_err());
    }

    #[test]
    fn test_add_attribute() -> Result<(), SdpParserInternalError> {
        let mut sdp_session = create_dummy_sdp_session();

        sdp_session.add_attribute(SdpAttribute::Sendrecv)?;
        assert!(sdp_session.add_attribute(SdpAttribute::BundleOnly).is_err());
        assert_eq!(sdp_session.attribute.len(), 1);
        Ok(())
    }

    #[test]
    fn test_sanity_check_sdp_session_timing() -> Result<(), SdpParserError> {
        let mut sdp_session = create_dummy_sdp_session();
        sdp_session.extend_media(vec![create_dummy_media_section()]);

        assert!(sanity_check_sdp_session(&sdp_session).is_err());

        let t = SdpTiming { start: 0, stop: 0 };
        sdp_session.set_timing(t);

        sanity_check_sdp_session(&sdp_session)?;
        Ok(())
    }

    #[test]
    fn test_sanity_check_sdp_session_media() -> Result<(), SdpParserError> {
        let mut sdp_session = create_dummy_sdp_session();
        let t = SdpTiming { start: 0, stop: 0 };
        sdp_session.set_timing(t);

        sanity_check_sdp_session(&sdp_session)?;

        sdp_session.extend_media(vec![create_dummy_media_section()]);

        sanity_check_sdp_session(&sdp_session)?;
        Ok(())
    }

    #[test]
    fn test_sanity_check_sdp_connection() -> Result<(), SdpParserInternalError> {
        let origin = parse_origin("mozilla 506705521068071134 0 IN IP4 0.0.0.0")?;
        let mut sdp_session;
        if let SdpType::Origin(o) = origin {
            sdp_session = SdpSession::new(0, o, "-".to_string());
        } else {
            unreachable!();
        }
        let t = SdpTiming { start: 0, stop: 0 };
        sdp_session.set_timing(t);

        assert!(sanity_check_sdp_session(&sdp_session).is_err());

        // the dummy media section doesn't contain a connection
        sdp_session.extend_media(vec![create_dummy_media_section()]);

        assert!(sanity_check_sdp_session(&sdp_session).is_err());

        let connection = parse_connection("IN IP6 ::1")?;
        if let SdpType::Connection(c) = connection {
            sdp_session.connection = Some(c);
        } else {
            unreachable!();
        }

        assert!(sanity_check_sdp_session(&sdp_session).is_ok());

        let mut second_media = create_dummy_media_section();
        let mconnection = parse_connection("IN IP4 0.0.0.0")?;
        if let SdpType::Connection(c) = mconnection {
            second_media.set_connection(c)?;
        } else {
            unreachable!();
        }
        sdp_session.extend_media(vec![second_media]);
        assert!(sdp_session.media.len() == 2);

        assert!(sanity_check_sdp_session(&sdp_session).is_ok());
        Ok(())
    }

    #[test]
    fn test_sanity_check_sdp_session_extmap() -> Result<(), SdpParserInternalError> {
        let mut sdp_session = create_dummy_sdp_session();
        let t = SdpTiming { start: 0, stop: 0 };
        sdp_session.set_timing(t);
        sdp_session.extend_media(vec![create_dummy_media_section()]);

        let attribute =
            parse_attribute("extmap:3 http://www.webrtc.org/experiments/rtp-hdrext/abs-send-time")?;
        if let SdpType::Attribute(a) = attribute {
            sdp_session.add_attribute(a)?;
        } else {
            unreachable!();
        }
        assert!(sdp_session
            .get_attribute(SdpAttributeType::Extmap)
            .is_some());

        assert!(sanity_check_sdp_session(&sdp_session).is_ok());

        let mut second_media = create_dummy_media_section();
        let mattribute =
            parse_attribute("extmap:1/sendonly urn:ietf:params:rtp-hdrext:ssrc-audio-level")?;
        if let SdpType::Attribute(ma) = mattribute {
            second_media.add_attribute(ma)?;
        } else {
            unreachable!();
        }
        assert!(second_media
            .get_attribute(SdpAttributeType::Extmap)
            .is_some());

        sdp_session.extend_media(vec![second_media]);
        assert!(sdp_session.media.len() == 2);

        assert!(sanity_check_sdp_session(&sdp_session).is_err());

        sdp_session.attribute = Vec::new();

        assert!(sanity_check_sdp_session(&sdp_session).is_ok());
        Ok(())
    }

    #[test]
    fn test_sanity_check_sdp_session_simulcast() -> Result<(), SdpParserError> {
        let mut sdp_session = create_dummy_sdp_session();
        let t = SdpTiming { start: 0, stop: 0 };
        sdp_session.set_timing(t);
        sdp_session.extend_media(vec![create_dummy_media_section()]);

        sanity_check_sdp_session(&sdp_session)?;
        Ok(())
    }

    #[test]
    fn test_parse_sdp_zero_length_string_fails() {
        assert!(parse_sdp("", true).is_err());
    }

    #[test]
    fn test_parse_sdp_to_short_string() {
        assert!(parse_sdp("fooooobarrrr", true).is_err());
    }

    #[test]
    fn test_parse_sdp_minimal_sdp_successfully() -> Result<(), SdpParserError> {
        parse_sdp(
            "v=0\r\n
o=- 0 0 IN IP6 ::1\r\n
s=-\r\n
c=IN IP6 ::1\r\n
t=0 0\r\n",
            true,
        )?;
        Ok(())
    }

    #[test]
    fn test_parse_sdp_too_short() {
        assert!(parse_sdp(
            "v=0\r\n
o=- 0 0 IN IP4 0.0.0.0\r\n
s=-\r\n",
            true
        )
        .is_err());
    }

    #[test]
    fn test_parse_sdp_line_error() {
        assert!(parse_sdp(
            "v=0\r\n
o=- 0 0 IN IP4 0.0.0.0\r\n
s=-\r\n
t=0 foobar\r\n
m=audio 0 UDP/TLS/RTP/SAVPF 0\r\n",
            true
        )
        .is_err());
    }

    #[test]
    fn test_parse_sdp_unsupported_error() {
        assert!(parse_sdp(
            "v=0\r\n
o=- 0 0 IN IP4 0.0.0.0\r\n
s=-\r\n
t=0 0\r\n
m=foobar 0 UDP/TLS/RTP/SAVPF 0\r\n",
            true
        )
        .is_err());
    }

    #[test]
    fn test_parse_sdp_unsupported_warning() -> Result<(), SdpParserError> {
        parse_sdp(
            "v=0\r\n
o=- 0 0 IN IP4 0.0.0.0\r\n
s=-\r\n
c=IN IP4 198.51.100.7\r\n
t=0 0\r\n
m=audio 0 UDP/TLS/RTP/SAVPF 0\r\n
a=unsupported\r\n",
            false,
        )?;
        Ok(())
    }

    #[test]
    fn test_parse_sdp_sequence_error() {
        assert!(parse_sdp(
            "v=0\r\n
o=- 0 0 IN IP4 0.0.0.0\r\n
s=-\r\n
t=0 0\r\n
a=bundle-only\r\n
m=audio 0 UDP/TLS/RTP/SAVPF 0\r\n",
            true
        )
        .is_err());
    }

    #[test]
    fn test_parse_sdp_integer_error() {
        assert!(parse_sdp(
            "v=0\r\n
o=- 0 0 IN IP4 0.0.0.0\r\n
s=-\r\n
t=0 0\r\n
m=audio 0 UDP/TLS/RTP/SAVPF 0\r\n
a=rtcp:34er21\r\n",
            true
        )
        .is_err());
    }

    #[test]
    fn test_parse_sdp_ipaddr_error() {
        assert!(parse_sdp(
            "v=0\r\n
o=- 0 0 IN IP4 0.a.b.0\r\n
s=-\r\n
t=0 0\r\n
m=audio 0 UDP/TLS/RTP/SAVPF 0\r\n",
            true
        )
        .is_err());
    }

    #[test]
    fn test_parse_sdp_invalid_session_attribute() {
        assert!(parse_sdp(
            "v=0\r\n
o=- 0 0 IN IP4 0.a.b.0\r\n
s=-\r\n
t=0 0\r\n
a=bundle-only\r\n
m=audio 0 UDP/TLS/RTP/SAVPF 0\r\n",
            true
        )
        .is_err());
    }

    #[test]
    fn test_parse_sdp_invalid_media_attribute() {
        assert!(parse_sdp(
            "v=0\r\n
o=- 0 0 IN IP4 0.a.b.0\r\n
s=-\r\n
t=0 0\r\n
m=audio 0 UDP/TLS/RTP/SAVPF 0\r\n
a=ice-lite\r\n",
            true
        )
        .is_err());
    }

    #[test]
    fn test_mask_origin() {
        let mut anon = StatefulSdpAnonymizer::new();
        if let SdpType::Origin(origin_1) =
            parse_origin("mozilla 506705521068071134 0 IN IP4 0.0.0.0").unwrap()
        {
            for _ in 0..2 {
                let masked = origin_1.masked_clone(&mut anon);
                assert_eq!(masked.username, "origin-user-00000001");
                assert_eq!(
                    masked.unicast_addr,
                    ExplicitlyTypedAddress::Ip(IpAddr::V4(Ipv4Addr::from(1)))
                );
            }
        } else {
            unreachable!();
        }
    }

    #[test]
    fn test_mask_sdp() {
        let mut anon = StatefulSdpAnonymizer::new();
        let sdp = parse_sdp(
            "v=0\r\n
        o=ausername 4294967296 2 IN IP4 127.0.0.1\r\n
        s=SIP Call\r\n
        c=IN IP4 198.51.100.7/51\r\n
        a=ice-pwd:12340\r\n
        a=ice-ufrag:4a799b2e\r\n
        a=fingerprint:sha-1 CD:34:D1:62:16:95:7B:B7:EB:74:E2:39:27:97:EB:0B:23:73:AC:BC\r\n
        t=0 0\r\n
        m=video 56436 RTP/SAVPF 120\r\n
        a=candidate:77142221 1 udp 2113937151 192.168.137.1 54081 typ host\r\n
        a=remote-candidates:0 10.0.0.1 5555\r\n
        a=rtpmap:120 VP8/90000\r\n",
            true,
        )
        .unwrap();
        let mut masked = sdp.masked_clone(&mut anon);
        assert_eq!(masked.origin.username, "origin-user-00000001");
        assert_eq!(
            masked.origin.unicast_addr,
            ExplicitlyTypedAddress::Ip(IpAddr::V4(Ipv4Addr::from(1)))
        );
        assert_eq!(
            masked.connection.unwrap().address,
            ExplicitlyTypedAddress::Ip(IpAddr::V4(Ipv4Addr::from(2)))
        );
        let mut attributes = masked.attribute;
        for m in &mut masked.media {
            for attribute in m.get_attributes() {
                attributes.push(attribute.clone());
            }
        }
        for attribute in attributes {
            match attribute {
                SdpAttribute::Candidate(c) => {
                    assert_eq!(c.address, Address::Ip(IpAddr::V4(Ipv4Addr::from(3))));
                    assert_eq!(c.port, 1);
                }
                SdpAttribute::Fingerprint(f) => {
                    assert_eq!(f.fingerprint, 1u64.to_byte_vec());
                }
                SdpAttribute::IcePwd(p) => {
                    assert_eq!(p, "ice-password-00000001");
                }
                SdpAttribute::IceUfrag(u) => {
                    assert_eq!(u, "ice-user-00000001");
                }
                SdpAttribute::RemoteCandidate(r) => {
                    assert_eq!(r.address, Address::Ip(IpAddr::V4(Ipv4Addr::from(4))));
                    assert_eq!(r.port, 2);
                }
                _ => {}
            }
        }
    }

    #[test]
    fn test_parse_session_vector() -> Result<(), SdpParserError> {
        let mut sdp_session = create_dummy_sdp_session();
        let mut lines: Vec<SdpLine> = Vec::new();
        lines.push(parse_sdp_line("a=sendrecv", 1)?);
        sdp_session.parse_session_vector(&mut lines)?;
        assert_eq!(sdp_session.attribute.len(), 1);
        Ok(())
    }

    #[test]
    fn test_parse_session_vector_non_session_attribute() -> Result<(), SdpParserError> {
        let mut sdp_session = create_dummy_sdp_session();
        let mut lines: Vec<SdpLine> = Vec::new();
        lines.push(parse_sdp_line("a=bundle-only", 2)?);
        assert!(sdp_session.parse_session_vector(&mut lines).is_err());
        assert_eq!(sdp_session.attribute.len(), 0);
        Ok(())
    }

    #[test]
    fn test_parse_session_vector_version_repeated() -> Result<(), SdpParserError> {
        let mut sdp_session = create_dummy_sdp_session();
        let mut lines: Vec<SdpLine> = Vec::new();
        lines.push(parse_sdp_line("v=0", 3)?);
        assert!(sdp_session.parse_session_vector(&mut lines).is_err());
        Ok(())
    }

    #[test]
    fn test_parse_session_vector_contains_media_type() -> Result<(), SdpParserError> {
        let mut sdp_session = create_dummy_sdp_session();
        let mut lines: Vec<SdpLine> = Vec::new();
        lines.push(parse_sdp_line("m=audio 0 UDP/TLS/RTP/SAVPF 0", 4)?);
        assert!(sdp_session.parse_session_vector(&mut lines).is_err());
        Ok(())
    }

    #[test]
    fn test_parse_sdp_vector_no_media_section() -> Result<(), SdpParserError> {
        let mut lines: Vec<SdpLine> = Vec::new();
        lines.push(parse_sdp_line("v=0", 1)?);
        lines.push(parse_sdp_line(
            "o=ausername 4294967296 2 IN IP4 127.0.0.1",
            1,
        )?);
        lines.push(parse_sdp_line("s=SIP Call", 1)?);
        lines.push(parse_sdp_line("t=0 0", 1)?);
        lines.push(parse_sdp_line("c=IN IP6 ::1", 1)?);
        assert!(parse_sdp_vector(&mut lines).is_ok());
        Ok(())
    }

    #[test]
    fn test_parse_sdp_vector_with_media_section() -> Result<(), SdpParserError> {
        let mut lines: Vec<SdpLine> = Vec::new();
        lines.push(parse_sdp_line("v=0", 1)?);
        lines.push(parse_sdp_line(
            "o=ausername 4294967296 2 IN IP4 127.0.0.1",
            1,
        )?);
        lines.push(parse_sdp_line("s=SIP Call", 1)?);
        lines.push(parse_sdp_line("t=0 0", 1)?);
        lines.push(parse_sdp_line("m=video 56436 RTP/SAVPF 120", 1)?);
        lines.push(parse_sdp_line("c=IN IP6 ::1", 1)?);
        assert!(parse_sdp_vector(&mut lines).is_ok());
        Ok(())
    }

    #[test]
    fn test_parse_sdp_vector_too_short() -> Result<(), SdpParserError> {
        let mut lines: Vec<SdpLine> = Vec::new();
        lines.push(parse_sdp_line("v=0", 1)?);
        assert!(parse_sdp_vector(&mut lines).is_err());
        Ok(())
    }

    #[test]
    fn test_parse_sdp_vector_missing_version() -> Result<(), SdpParserError> {
        let mut lines: Vec<SdpLine> = Vec::new();
        lines.push(parse_sdp_line(
            "o=ausername 4294967296 2 IN IP4 127.0.0.1",
            1,
        )?);
        for _ in 0..3 {
            lines.push(parse_sdp_line("a=sendrecv", 1)?);
        }
        assert!(parse_sdp_vector(&mut lines).is_err());
        Ok(())
    }

    #[test]
    fn test_parse_sdp_vector_missing_origin() -> Result<(), SdpParserError> {
        let mut lines: Vec<SdpLine> = Vec::new();
        lines.push(parse_sdp_line("v=0", 1)?);
        for _ in 0..3 {
            lines.push(parse_sdp_line("a=sendrecv", 1)?);
        }
        assert!(parse_sdp_vector(&mut lines).is_err());
        Ok(())
    }

    #[test]
    fn test_parse_sdp_vector_missing_session() -> Result<(), SdpParserError> {
        let mut lines: Vec<SdpLine> = Vec::new();
        lines.push(parse_sdp_line("v=0", 1)?);
        lines.push(parse_sdp_line(
            "o=ausername 4294967296 2 IN IP4 127.0.0.1",
            1,
        )?);
        for _ in 0..2 {
            lines.push(parse_sdp_line("a=sendrecv", 1)?);
        }
        assert!(parse_sdp_vector(&mut lines).is_err());
        Ok(())
    }

    #[test]
    fn test_session_add_media_works() -> Result<(), SdpParserError> {
        let mut sdp_session = create_dummy_sdp_session();
        assert!(sdp_session
            .add_media(
                SdpMediaValue::Audio,
                SdpAttribute::Sendrecv,
                99,
                SdpProtocolValue::RtpSavpf,
                ExplicitlyTypedAddress::from(Ipv4Addr::new(127, 0, 0, 1))
            )
            .is_ok());
        assert!(sdp_session.get_connection().is_some());
        assert_eq!(sdp_session.attribute.len(), 0);
        assert_eq!(sdp_session.media.len(), 1);
        assert_eq!(sdp_session.media[0].get_attributes().len(), 1);
        assert!(sdp_session.media[0]
            .get_attribute(SdpAttributeType::Sendrecv)
            .is_some());
        Ok(())
    }

    #[test]
    fn test_session_add_media_invalid_attribute_fails() -> Result<(), SdpParserInternalError> {
        let mut sdp_session = create_dummy_sdp_session();
        assert!(sdp_session
            .add_media(
                SdpMediaValue::Audio,
                SdpAttribute::IceLite,
                99,
                SdpProtocolValue::RtpSavpf,
                ExplicitlyTypedAddress::try_from((AddressType::IpV4, "127.0.0.1"))?
            )
            .is_err());
        Ok(())
    }
}<|MERGE_RESOLUTION|>--- conflicted
+++ resolved
@@ -10,14 +10,7 @@
 extern crate enum_display_derive;
 #[cfg(feature = "serialize")]
 extern crate serde;
-<<<<<<< HEAD
-
-use std::fmt;
-use std::net::IpAddr;
-use std::str::FromStr;
-=======
 use std::convert::TryFrom;
->>>>>>> 756b1227
 
 #[macro_use]
 pub mod attribute_type;
@@ -69,24 +62,14 @@
     pub amount: Option<u32>,
 }
 
-<<<<<<< HEAD
 impl fmt::Display for SdpConnection {
     fn fmt(&self, f: &mut fmt::Formatter) -> fmt::Result {
         write!(
             f,
-            "{}{}{}",
-            address_to_string(self.address),
-            option_to_string!("/{}", self.ttl),
-            option_to_string!("/{}", self.amount)
-=======
-impl ToString for SdpConnection {
-    fn to_string(&self) -> String {
-        format!(
             "{address}{ttl}{amount}",
             address = self.address,
             ttl = option_to_string!("/{}", self.ttl),
             amount = option_to_string!("/{}", self.amount)
->>>>>>> 756b1227
         )
     }
 }
@@ -108,26 +91,15 @@
     pub unicast_addr: ExplicitlyTypedAddress,
 }
 
-<<<<<<< HEAD
 impl fmt::Display for SdpOrigin {
     fn fmt(&self, f: &mut fmt::Formatter) -> fmt::Result {
         write!(
             f,
-            "{} {} {} {}",
-            self.username,
-            self.session_id,
-            self.session_version,
-            address_to_string(self.unicast_addr)
-=======
-impl ToString for SdpOrigin {
-    fn to_string(&self) -> String {
-        format!(
             "{username} {sess_id} {sess_vers} {unicast_addr}",
-            username = self.username.clone(),
-            sess_id = self.session_id.to_string(),
-            sess_vers = self.session_version.to_string(),
+            username = self.username,
+            sess_id = self.session_id,
+            sess_vers = self.session_version,
             unicast_addr = self.unicast_addr
->>>>>>> 756b1227
         )
     }
 }
