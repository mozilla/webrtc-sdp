--- conflicted
+++ resolved
@@ -682,19 +682,8 @@
         }
     };
     let mut sdp_session = SdpSession::new(version, origin, session);
-<<<<<<< HEAD
     for (index, line) in lines.iter().enumerate().skip(3) {
         match line.sdp_type {
-            SdpType::Attribute(ref v) => sdp_session.add_attribute(v.clone()),
-            SdpType::Bandwidth(ref v) => sdp_session.add_bandwidth(v.clone()),
-            SdpType::Timing(ref v) => sdp_session.set_timing(v.clone()),
-            SdpType::Media(_) => sdp_session.extend_media(parse_media_vector(&lines[index..])?),
-            SdpType::Origin(_) |
-            SdpType::Session(_) |
-            SdpType::Version(_) => {
-=======
-    for (i, line) in lines.iter().enumerate().skip(3) {
-        match *line {
             SdpLine::Attribute(ref a) => sdp_session.add_attribute(a)?,
             SdpLine::Bandwidth(ref b) => sdp_session.add_bandwidth(b),
             SdpLine::Timing(ref t) => sdp_session.set_timing(t),
@@ -702,14 +691,12 @@
             SdpLine::Origin(_) |
             SdpLine::Session(_) |
             SdpLine::Version(_) => {
->>>>>>> ba151f41
                 return Err(SdpParserError::Sequence {
                                message: "version, origin or session at wrong level".to_string(),
                                line_number: Some(line.line_number),
                            })
             }
             // TODO does anyone really ever need these?
-<<<<<<< HEAD
             SdpType::Connection(_) |
             SdpType::Email(_) |
             SdpType::Information(_) |
@@ -724,20 +711,6 @@
                                line: "".to_string(),
                                line_number: Some(line.line_number),
                            });
-=======
-            SdpLine::Connection(_) |
-            SdpLine::Email(_) |
-            SdpLine::Information(_) |
-            SdpLine::Key(_) |
-            SdpLine::Phone(_) |
-            SdpLine::Repeat(_) |
-            SdpLine::Uri(_) |
-            SdpLine::Zone(_) => {
-                return Err(SdpParserError::Unsupported {
-                               message: "unsupported type".to_string(),
-                               line: "".to_string(),
-                           })
->>>>>>> ba151f41
             }
         };
         if sdp_session.has_media() {
